/*
 *  Copyright (C) 2020 Guus Lieben
 *
 *  This framework is free software; you can redistribute it and/or modify
 *  it under the terms of the GNU Lesser General Public License as
 *  published by the Free Software Foundation, either version 2.1 of the
 *  License, or (at your option) any later version.
 *
 *  This library is distributed in the hope that it will be useful,
 *  but WITHOUT ANY WARRANTY; without even the implied warranty of
 *  MERCHANTABILITY or FITNESS FOR A PARTICULAR PURPOSE. See
 *  the GNU Lesser General Public License for more details.
 *
 *  You should have received a copy of the GNU Lesser General Public License
 *  along with this library. If not, see {@literal<http://www.gnu.org/licenses/>}.
 */

package org.dockbox.selene.integrated.server;

import org.dockbox.selene.core.annotations.Command;
import org.dockbox.selene.core.command.CommandBus;
import org.dockbox.selene.core.command.context.CommandContext;
import org.dockbox.selene.core.command.context.CommandValue.Argument;
import org.dockbox.selene.core.events.server.ServerEvent.ServerReloadEvent;
import org.dockbox.selene.core.i18n.common.Language;
import org.dockbox.selene.core.i18n.entry.IntegratedResource;
import org.dockbox.selene.core.impl.command.parse.LanguageArgumentParser;
import org.dockbox.selene.core.impl.command.parse.UUIDArgumentParser;
import org.dockbox.selene.core.objects.item.Item;
import org.dockbox.selene.core.objects.optional.Exceptional;
import org.dockbox.selene.core.objects.targets.Identifiable;
import org.dockbox.selene.core.objects.targets.MessageReceiver;
import org.dockbox.selene.core.objects.user.Player;
import org.dockbox.selene.core.server.IntegratedExtension;
import org.dockbox.selene.core.server.Selene;
import org.dockbox.selene.core.server.ServerReference;
import org.dockbox.selene.core.server.ServerType;
import org.dockbox.selene.core.text.Text;
import org.dockbox.selene.core.text.actions.ClickAction.RunCommand;
import org.dockbox.selene.core.text.actions.HoverAction.ShowText;
import org.dockbox.selene.core.text.navigation.PaginationBuilder;
import org.dockbox.selene.core.util.construct.ConstructionUtil;
import org.dockbox.selene.core.util.events.EventBus;
import org.dockbox.selene.core.util.extension.Extension;
import org.dockbox.selene.core.util.extension.ExtensionContext;
import org.dockbox.selene.core.util.extension.ExtensionManager;
import org.jetbrains.annotations.Nullable;

import java.util.ArrayList;
import java.util.List;
import java.util.UUID;

@Extension(
        id = "selene",
        name = "Selene",
        description = "Integrated features of Selene",
        authors = "GuusLieben",
        url = "https://github.com/GuusLieben/Selene",
        uniqueId = "a8a96336-06bd-4521-99d4-5682a4f75e0a"
)
@Command(aliases = {"selene", "darwin"}, usage = "selene")
public class IntegratedServerExtension extends ServerReference implements IntegratedExtension {

    // Parent command
    @Command(aliases = "", usage = "")
    public void debugExtensions(MessageReceiver source) {
        super.consumeWithInstance(ExtensionManager.class, em -> {
            PaginationBuilder pb = super.getInstance(ConstructionUtil.class).paginationBuilder();

            List<Text> content = new ArrayList<>();
            content.add(Text.of(IntegratedServerResources.SERVER_HEADER.format(Selene.getServer().getVersion())));
            content.add(Text.of(IntegratedServerResources.SERVER_UPDATE.format(Selene.getServer().getLastUpdate())));
            content.add(Text.of(IntegratedServerResources.SERVER_AUTHORS.format(String.join(",", Selene.getServer().getAuthors()))));
            content.add(Text.of(IntegratedServerResources.SERVER_EXTENSIONS));

            em.getRegisteredExtensionIds()
                    .forEach(id -> em.getHeader(id)
                            .map(this::generateText)
                            .ifPresent(content::add)
                    );

            pb.title(IntegratedServerResources.PAGINATION_TITLE.asText());
            pb.contents(content);

            source.sendPagination(pb.build());
        });
    }

    private Text generateText(Extension e) {
        Text line = Text.of(IntegratedServerResources.EXTENSION_ROW.format(e.name(), e.id()));
        line.onClick(new RunCommand("/dserver extension " + e.id()));
        line.onHover(new ShowText(Text.of(IntegratedServerResources.EXTENSION_ROW_HOVER.format(e.name()))));
        return line;
    }

    @Command(aliases = "extension", usage = "extension <id{Extension}>")
    public void debugExtension(MessageReceiver src, CommandContext ctx) {
        super.consumeWithInstance(ExtensionManager.class, em -> {
            Exceptional<Argument<Extension>> oarg = ctx.getArgument("id", Extension.class);
            if (!oarg.isPresent()) {
                src.send(IntegratedServerResources.MISSING_ARGUMENT.format("id"));
                return;
            }

            Extension e = oarg.get().getValue();
            Exceptional<ExtensionContext> oec = em.getContext(e.id());

            if (!oec.isPresent()) {
                src.sendWithPrefix(IntegratedServerResources.EXTENSION_UNKNOWN.format(oarg.get().getValue()));
            } else {
                ExtensionContext ec = oec.get();

                src.send(Text.of(IntegratedServerResources.EXTENSION_INFO_BLOCK.format(
                        e.name(), e.id(), e.description(), e.version(), e.url(),
                        0 == e.dependencies().length ? "None" : String.join("$3, $1", e.dependencies()),
                        e.requiresNMS(),
                        String.join("$3, $1", e.authors()),
                        ec.getType().getString(),
                        ec.getSource()
                )));
            }
        });
    }

    @Command(aliases = "reload", usage = "reload [id{Extension}]", requireConfirm = true)
    public void reload(MessageReceiver src, CommandContext ctx) {
        EventBus eb = super.getInstance(EventBus.class);
        if (ctx.hasArgument("id")) {
            Exceptional<Argument<Extension>> oarg = ctx.getArgument("id", Extension.class);
            if (!oarg.isPresent()) {
                src.send(IntegratedServerResources.MISSING_ARGUMENT.format("id"));
                return;
            }

            Extension e = oarg.get().getValue();
<<<<<<< HEAD
            Exceptional<?> oi = Selene.getInstance(ExtensionManager.class).getInstance(e.id());
=======
            Exceptional<?> oi = Exceptional.of(Selene.getInstance(ExtensionManager.class).getInstance(e.id()));
>>>>>>> a3841c51

            oi.ifPresent(o -> {
                eb.post(new ServerReloadEvent(), o.getClass());
                src.send(IntegratedServerResources.EXTENSION_RELOAD_SUCCESSFUL.format(e.name()));
            }).ifAbsent(() ->
                    src.send(IntegratedServerResources.EXTENSION_RELOAD_FAILED.format(e.name())));
        } else {
            eb.post(new ServerReloadEvent());
            src.send(IntegratedServerResources.FULL_RELOAD_SUCCESSFUL);
        }
    }

    @Command(aliases = "confirm", usage = "confirm <uuid{String}>")
    public void confirm(MessageReceiver src, CommandContext ctx) {
        if (!(src instanceof Identifiable)) {
            src.send(IntegratedServerResources.CONFIRM_WRONG_SOURCE);
            return;
        }
        Exceptional<UUID> ouuid = ctx.getArgumentAndParse("uuid", new UUIDArgumentParser());

        // UUID is stored by the command executor to ensure runnables are not called by other sources. The uuid
        // argument here is just a confirmation that the source is correct.
<<<<<<< HEAD
        ouuid
=======
        Exceptional.of(ouuid)
>>>>>>> a3841c51
                .ifPresent(uuid -> {
                    if (((Identifiable<?>) src).getUniqueId().equals(uuid))
                        super.getInstance(CommandBus.class).confirmLastCommand(uuid);
                    else
                        src.send(IntegratedResource.CONFIRM_EXPIRED);
                })
                .ifAbsent(() -> src.send(IntegratedServerResources.CONFIRM_INVALID_ID));
    }

    @Command(aliases = "platform", usage = "platform")
    public void platform(MessageReceiver src) {
        ServerType st = Selene.getServer().getServerType();
        String platformVersion = Selene.getServer().getPlatformVersion();

        String mcVersion = Selene.getServer().getMinecraftVersion().getReadableVersionString();

        String javaVersion = System.getProperty("java.version");
        String javaVendor = System.getProperty("java.vendor");

        String jvmVersion = System.getProperty("java.vm.version");
        String jvmName = System.getProperty("java.vm.name");
        String jvmVendor = System.getProperty("java.vm.vendor");

        String javaRuntimeVersion = System.getProperty("java.runtime.version");
        String classVersion = System.getProperty("java.class.version");

        src.send(IntegratedServerResources.PLATFORM_INFORMATION.format(
                st.getDisplayName(), platformVersion,
                mcVersion,
                javaVersion, javaVendor,
                jvmName, jvmVersion, jvmVendor,
                javaRuntimeVersion, classVersion
        ));
    }

    @Command(aliases = {"lang", "language"}, usage = "language <language{String}> [player{Player}] -s --f flag{String}", single = true)
    public void switchLang(MessageReceiver src, CommandContext ctx) {
        Exceptional<Language> ol = ctx.getArgumentAndParse("language", new LanguageArgumentParser());
        @Nullable Player target;

        Exceptional<Argument<Player>> op = ctx.getArgument("player", Player.class);
        if (op.isPresent()) target = op.get().getValue();
        else if (src instanceof Player) target = (Player) src;
        else {
            src.send(Text.of("What are you??"));
            return;
        }

        // While the parser will always return a language, it is possible the argument is not present in which case we want to use en_US
        Language lang = ol.orElse(Language.EN_US);
        target.setLanguage(lang);
        // Messages sent after language switch will be in the preferred language
        src.sendWithPrefix(IntegratedServerResources.LANG_SWITCHED.format(lang.getNameLocalized() + " (" + lang.getNameEnglish() + ")"));
    }

    @Command(aliases = "give", usage = "give <blockId{String}>")
    public void demo(Player player, CommandContext context) {
        context.getArgument("blockId").ifPresent(arg -> {
            String blockId = arg.getValue();
            Item<?> item = getInstance(ConstructionUtil.class).item(blockId, 8);
            player.giveItem(item, 2, 4);
        });
    }

}<|MERGE_RESOLUTION|>--- conflicted
+++ resolved
@@ -133,11 +133,7 @@
             }
 
             Extension e = oarg.get().getValue();
-<<<<<<< HEAD
             Exceptional<?> oi = Selene.getInstance(ExtensionManager.class).getInstance(e.id());
-=======
-            Exceptional<?> oi = Exceptional.of(Selene.getInstance(ExtensionManager.class).getInstance(e.id()));
->>>>>>> a3841c51
 
             oi.ifPresent(o -> {
                 eb.post(new ServerReloadEvent(), o.getClass());
@@ -160,11 +156,7 @@
 
         // UUID is stored by the command executor to ensure runnables are not called by other sources. The uuid
         // argument here is just a confirmation that the source is correct.
-<<<<<<< HEAD
         ouuid
-=======
-        Exceptional.of(ouuid)
->>>>>>> a3841c51
                 .ifPresent(uuid -> {
                     if (((Identifiable<?>) src).getUniqueId().equals(uuid))
                         super.getInstance(CommandBus.class).confirmLastCommand(uuid);
@@ -220,13 +212,4 @@
         src.sendWithPrefix(IntegratedServerResources.LANG_SWITCHED.format(lang.getNameLocalized() + " (" + lang.getNameEnglish() + ")"));
     }
 
-    @Command(aliases = "give", usage = "give <blockId{String}>")
-    public void demo(Player player, CommandContext context) {
-        context.getArgument("blockId").ifPresent(arg -> {
-            String blockId = arg.getValue();
-            Item<?> item = getInstance(ConstructionUtil.class).item(blockId, 8);
-            player.giveItem(item, 2, 4);
-        });
-    }
-
 }