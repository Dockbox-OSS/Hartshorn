/*
 * Copyright (C) 2020 Guus Lieben
 *
 * This framework is free software; you can redistribute it and/or modify
 * it under the terms of the GNU Lesser General Public License as
 * published by the Free Software Foundation, either version 2.1 of the
 * License, or (at your option) any later version.
 *
 * This library is distributed in the hope that it will be useful,
 * but WITHOUT ANY WARRANTY; without even the implied warranty of
 * MERCHANTABILITY or FITNESS FOR A PARTICULAR PURPOSE. See
 * the GNU Lesser General Public License for more details.
 *
 * You should have received a copy of the GNU Lesser General Public License
 * along with this library. If not, see {@literal<http://www.gnu.org/licenses/>}.
 */

package org.dockbox.selene.integrated;

import org.dockbox.selene.core.annotations.command.Arg;
import org.dockbox.selene.core.annotations.command.Command;
import org.dockbox.selene.core.annotations.extension.Extension;
import org.dockbox.selene.core.command.CommandBus;
import org.dockbox.selene.core.command.context.CommandContext;
import org.dockbox.selene.core.command.context.CommandValue.Argument;
import org.dockbox.selene.core.events.EventBus;
import org.dockbox.selene.core.events.server.ServerEvent.ServerReloadEvent;
import org.dockbox.selene.core.extension.ExtensionContext;
import org.dockbox.selene.core.extension.ExtensionManager;
import org.dockbox.selene.core.external.WorldEditKeys;
import org.dockbox.selene.core.i18n.common.Language;
import org.dockbox.selene.core.i18n.entry.IntegratedResource;
import org.dockbox.selene.core.objects.Exceptional;
import org.dockbox.selene.core.objects.player.Player;
import org.dockbox.selene.core.objects.targets.Identifiable;
import org.dockbox.selene.core.objects.targets.MessageReceiver;
import org.dockbox.selene.core.server.IntegratedExtension;
import org.dockbox.selene.core.server.Selene;
import org.dockbox.selene.core.server.ServerType;
import org.dockbox.selene.core.text.Text;
import org.dockbox.selene.core.text.actions.ClickAction;
import org.dockbox.selene.core.text.actions.HoverAction;
import org.dockbox.selene.core.text.pagination.PaginationBuilder;
import org.dockbox.selene.core.util.Reflect;
import org.dockbox.selene.core.util.SeleneUtils;

<<<<<<< HEAD
=======
import java.lang.reflect.Method;
import java.nio.file.Path;
>>>>>>> 7f20e38e
import java.util.List;

@Extension(
        id = "selene",
        name = "Selene",
        description = "Integrated features of Selene",
        authors = "GuusLieben"
)
@Command(aliases = {"selene", "darwin"}, usage = "selene")
public class IntegratedServerExtension implements IntegratedExtension {

    // Parent command
    @Command(aliases = "", usage = "")
    public void debugExtensions(MessageReceiver source) {
        Reflect.runWithInstance(ExtensionManager.class, em -> {
            PaginationBuilder pb = Selene.provide(PaginationBuilder.class);

            List<Text> content = SeleneUtils.emptyList();
            content.add(IntegratedServerResources.SERVER_HEADER
                    .format(Selene.getServer().getVersion())
                    .translate(source).asText()
            );
            content.add(IntegratedServerResources.SERVER_UPDATE
                    .format(Selene.getServer().getLastUpdate())
                    .translate(source).asText()
            );
            content.add(IntegratedServerResources.SERVER_AUTHORS
                    .format(String.join(",", Selene.getServer().getAuthors()))
                    .translate(source).asText());
            content.add(IntegratedServerResources.SERVER_EXTENSIONS.translate(source).asText());

            em.getRegisteredExtensionIds()
                    .forEach(id -> em.getHeader(id)
                            .map(e -> generateText(e, source))
                            .ifPresent(content::add)
                    );

            pb.title(IntegratedServerResources.PAGINATION_TITLE.translate(source).asText());
            pb.content(content);

            source.sendPagination(pb.build());
        });
    }

    private Text generateText(Extension e, MessageReceiver source) {
        Text line = IntegratedServerResources.EXTENSION_ROW
                .format(e.name(), e.id())
                .translate(source)
                .asText();
        line.onClick(ClickAction.runCommand("/dserver extension " + e.id()));
        line.onHover(HoverAction.showText(IntegratedServerResources.EXTENSION_ROW_HOVER
                .format(e.name())
                .translate(source)
                .asText()
        ));
        return line;
    }

    @Command(aliases = "extension", usage = "extension <id{Extension}>")
    public void debugExtension(MessageReceiver src, CommandContext ctx) {
        Reflect.runWithInstance(ExtensionManager.class, em -> {
            Exceptional<Argument<Extension>> oarg = ctx.getArgument("id", Extension.class);
            if (!oarg.isPresent()) {
                src.send(IntegratedServerResources.MISSING_ARGUMENT.format("id"));
                return;
            }

            Extension e = oarg.get().getValue();
            Exceptional<ExtensionContext> oec = em.getContext(e.id());

            if (!oec.isPresent()) {
                src.sendWithPrefix(IntegratedServerResources.EXTENSION_UNKNOWN.format(oarg.get().getValue()));
            } else {
                ExtensionContext ec = oec.get();

                src.send(IntegratedServerResources.EXTENSION_INFO_BLOCK.format(
                        e.name(), e.id(), e.description(),
                        0 == e.dependencies().length ? "None" : String.join("$3, $1", e.dependencies()),
                        String.join("$3, $1", e.authors()),
                        ec.getSource()
                ));
            }
        });
    }

    @Command(aliases = "reload", usage = "reload [id{Extension}]", confirm = true)
    public void reload(MessageReceiver src, CommandContext ctx) {
        EventBus eb = Selene.provide(EventBus.class);
        if (ctx.hasArgument("id")) {
            Exceptional<Argument<Extension>> oarg = ctx.getArgument("id", Extension.class);
            if (!oarg.isPresent()) {
                src.send(IntegratedServerResources.MISSING_ARGUMENT.format("id"));
                return;
            }

            Extension e = oarg.get().getValue();
            Exceptional<?> oi = Selene.provide(ExtensionManager.class).getInstance(e.id());

            oi.ifPresent(o -> {
                eb.post(new ServerReloadEvent(), o.getClass());
                src.send(IntegratedServerResources.EXTENSION_RELOAD_SUCCESSFUL.format(e.name()));
            }).ifAbsent(() ->
                    src.send(IntegratedServerResources.EXTENSION_RELOAD_FAILED.format(e.name())));
        } else {
            eb.post(new ServerReloadEvent());
            src.send(IntegratedServerResources.FULL_RELOAD_SUCCESSFUL);
        }
    }

    @Override
    @Command(aliases = "confirm", usage = "confirm <cooldownId{String}>")
    public void confirm(MessageReceiver src, CommandContext ctx) {
        if (!(src instanceof Identifiable)) {
            src.send(IntegratedServerResources.CONFIRM_WRONG_SOURCE);
            return;
        }
        Exceptional<Argument<String>> optionalCooldownId = ctx.getArgument("cooldownId");

        // UUID is stored by the command executor to ensure runnables are not called by other sources. The uuid
        // argument here is just a confirmation that the source is correct.
        optionalCooldownId
                .ifPresent(cooldownId -> {
                    String cid = cooldownId.getValue();
                    Selene.provide(CommandBus.class).confirmCommand(cid).ifAbsent(() ->
                            src.send(IntegratedServerResources.CONFIRM_FAILED));
                })
                .ifAbsent(() -> src.send(IntegratedServerResources.CONFIRM_INVALID_ID));
    }

    @Command(aliases = "platform", usage = "platform")
    public void platform(MessageReceiver src) {
        ServerType st = Selene.getServer().getServerType();
        String platformVersion = Selene.getServer().getPlatformVersion();

        String mcVersion = Selene.getServer().getMinecraftVersion().getReadableVersionString();

        String javaVersion = System.getProperty("java.version");
        String javaVendor = System.getProperty("java.vendor");

        String jvmVersion = System.getProperty("java.vm.version");
        String jvmName = System.getProperty("java.vm.name");
        String jvmVendor = System.getProperty("java.vm.vendor");

        String javaRuntimeVersion = System.getProperty("java.runtime.version");
        String classVersion = System.getProperty("java.class.version");

        src.send(IntegratedServerResources.PLATFORM_INFORMATION.format(
                st.getDisplayName(), platformVersion,
                mcVersion,
                javaVersion, javaVendor,
                jvmName, jvmVersion, jvmVendor,
                javaRuntimeVersion, classVersion
        ));
    }

    @Command(aliases = {"lang", "language"}, usage = "language <language{Language}> [player{Player}]", inherit = false)
    public void switchLang(MessageReceiver src, CommandContext ctx,
                           @Arg("language") Language lang,
                           @Arg(value = "player", optional = true) Player player) {
        if (null == player) {
            if (src instanceof Player) {
                player = (Player) src;
            } else {
                src.send(IntegratedResource.CONFIRM_WRONG_SOURCE);
                return;
            }
        }

        player.setLanguage(lang);

        String languageLocalized = lang.getNameLocalized() + " (" + lang.getNameEnglish() + ")";
        if (player != src)
            src.sendWithPrefix(IntegratedServerResources.LANG_SWITCHED_OTHER.format(player.getName(), languageLocalized));
        player.sendWithPrefix(IntegratedServerResources.LANG_SWITCHED.format(languageLocalized));
    }

    @Command(aliases = "demo", usage = "demo")
<<<<<<< HEAD
    public void demo(Player source) {
        source.get(WorldEditKeys.SELECTION).ifPresent(selection -> {
            selection.set(Selene.getItems().getTnt(), source);
            source.send(Text.of("Boom!"));
        }).ifAbsent(() -> source.send(Text.of("You need a selection!")));
=======
    public void demo(CommandSource source) throws NoSuchMethodException {
        Method getDataFile = FileManager.class.getDeclaredMethod("getDataFile", Class.class, String.class);
        FileManager fm = Selene.provide(FileManager.class);
        Path demoFile = fm.getDataFile(IntegratedServerExtension.class, "demo");
        DemoObject demoObject = new DemoObject("Demo Thing");
        fm.write(demoFile, demoObject);
    }

    public static class DemoObject {

        private String name;

        public DemoObject(String name) {
            this.name = name;
        }
>>>>>>> 7f20e38e
    }

}<|MERGE_RESOLUTION|>--- conflicted
+++ resolved
@@ -23,11 +23,12 @@
 import org.dockbox.selene.core.command.CommandBus;
 import org.dockbox.selene.core.command.context.CommandContext;
 import org.dockbox.selene.core.command.context.CommandValue.Argument;
+import org.dockbox.selene.core.command.source.CommandSource;
 import org.dockbox.selene.core.events.EventBus;
 import org.dockbox.selene.core.events.server.ServerEvent.ServerReloadEvent;
 import org.dockbox.selene.core.extension.ExtensionContext;
 import org.dockbox.selene.core.extension.ExtensionManager;
-import org.dockbox.selene.core.external.WorldEditKeys;
+import org.dockbox.selene.core.files.FileManager;
 import org.dockbox.selene.core.i18n.common.Language;
 import org.dockbox.selene.core.i18n.entry.IntegratedResource;
 import org.dockbox.selene.core.objects.Exceptional;
@@ -44,11 +45,8 @@
 import org.dockbox.selene.core.util.Reflect;
 import org.dockbox.selene.core.util.SeleneUtils;
 
-<<<<<<< HEAD
-=======
 import java.lang.reflect.Method;
 import java.nio.file.Path;
->>>>>>> 7f20e38e
 import java.util.List;
 
 @Extension(
@@ -226,13 +224,6 @@
     }
 
     @Command(aliases = "demo", usage = "demo")
-<<<<<<< HEAD
-    public void demo(Player source) {
-        source.get(WorldEditKeys.SELECTION).ifPresent(selection -> {
-            selection.set(Selene.getItems().getTnt(), source);
-            source.send(Text.of("Boom!"));
-        }).ifAbsent(() -> source.send(Text.of("You need a selection!")));
-=======
     public void demo(CommandSource source) throws NoSuchMethodException {
         Method getDataFile = FileManager.class.getDeclaredMethod("getDataFile", Class.class, String.class);
         FileManager fm = Selene.provide(FileManager.class);
@@ -248,7 +239,6 @@
         public DemoObject(String name) {
             this.name = name;
         }
->>>>>>> 7f20e38e
     }
 
 }