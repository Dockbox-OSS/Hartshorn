--- conflicted
+++ resolved
@@ -31,10 +31,5 @@
     fun createClassRegistration(clazz: Class<*>): ClassCommandRegistration
     fun createSingleMethodRegistrations(methods: Collection<Method>): Array<MethodCommandRegistration>
 
-<<<<<<< HEAD
-    fun registerCommand(command: String, permission: I18NRegistry, runner: CommandRunnerFunction)
-=======
     fun registerCommand(command: String, permission: AbstractPermission, runner: CommandRunnerFunction)
-
->>>>>>> f72d3aa1
 }