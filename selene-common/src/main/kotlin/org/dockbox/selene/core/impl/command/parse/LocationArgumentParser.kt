/*
 *  Copyright (C) 2020 Guus Lieben
 *
 *  This framework is free software; you can redistribute it and/or modify
 *  it under the terms of the GNU Lesser General Public License as
 *  published by the Free Software Foundation, either version 2.1 of the
 *  License, or (at your option) any later version.
 *
 *  This library is distributed in the hope that it will be useful,
 *  but WITHOUT ANY WARRANTY; without even the implied warranty of
 *  MERCHANTABILITY or FITNESS FOR A PARTICULAR PURPOSE. See
 *  the GNU Lesser General Public License for more details.
 *
 *  You should have received a copy of the GNU Lesser General Public License
 *  along with this library. If not, see {@literal<http://www.gnu.org/licenses/>}.
 */

package org.dockbox.selene.core.impl.command.parse

import java.util.*
import org.dockbox.selene.core.command.context.CommandValue
import org.dockbox.selene.core.command.parse.AbstractTypeArgumentParser
import org.dockbox.selene.core.objects.location.Location
<<<<<<< HEAD
import org.dockbox.selene.core.objects.optional.Exceptional
import org.dockbox.selene.core.objects.tuple.Vector3D
=======
import org.dockbox.selene.core.objects.tuple.Vector3N
>>>>>>> a3841c51
import org.dockbox.selene.core.server.Selene
import org.dockbox.selene.core.util.world.WorldStorageService

class LocationArgumentParser : AbstractTypeArgumentParser<Location>() {
    override fun parse(commandValue: CommandValue<String>): Exceptional<Location> {
        val xyzw = commandValue.value.split(',')
<<<<<<< HEAD
        if (xyzw.size != 4) return Exceptional.empty()
        val x = xyzw[0].toIntOrNull() ?: return Exceptional.empty()
        val y = xyzw[1].toIntOrNull() ?: return Exceptional.empty()
        val z = xyzw[2].toIntOrNull() ?: return Exceptional.empty()
        val vector = Vector3D(x, y, z)
=======
        if (xyzw.size != 4) return Optional.empty()
        val x = xyzw[0].toIntOrNull() ?: return Optional.empty()
        val y = xyzw[1].toIntOrNull() ?: return Optional.empty()
        val z = xyzw[2].toIntOrNull() ?: return Optional.empty()
        val vector = Vector3N(x, y, z)
>>>>>>> a3841c51

        val w = xyzw[3]
        val ws = Selene.getInstance(WorldStorageService::class.java)
        val op = ws.getWorld(w)
        val world = if (op.isPresent) op
        else {
            try {
                val uuid = UUID.fromString(w)
                ws.getWorld(uuid)
            } catch (e: IllegalArgumentException) {
                Exceptional.empty()
            }
        }

        return if (!world.isPresent) Exceptional.empty()
        else {
            Exceptional.of(Location(vector, world.get()))
        }
    }
}<|MERGE_RESOLUTION|>--- conflicted
+++ resolved
@@ -21,31 +21,19 @@
 import org.dockbox.selene.core.command.context.CommandValue
 import org.dockbox.selene.core.command.parse.AbstractTypeArgumentParser
 import org.dockbox.selene.core.objects.location.Location
-<<<<<<< HEAD
 import org.dockbox.selene.core.objects.optional.Exceptional
-import org.dockbox.selene.core.objects.tuple.Vector3D
-=======
 import org.dockbox.selene.core.objects.tuple.Vector3N
->>>>>>> a3841c51
 import org.dockbox.selene.core.server.Selene
 import org.dockbox.selene.core.util.world.WorldStorageService
 
 class LocationArgumentParser : AbstractTypeArgumentParser<Location>() {
     override fun parse(commandValue: CommandValue<String>): Exceptional<Location> {
         val xyzw = commandValue.value.split(',')
-<<<<<<< HEAD
         if (xyzw.size != 4) return Exceptional.empty()
         val x = xyzw[0].toIntOrNull() ?: return Exceptional.empty()
         val y = xyzw[1].toIntOrNull() ?: return Exceptional.empty()
         val z = xyzw[2].toIntOrNull() ?: return Exceptional.empty()
-        val vector = Vector3D(x, y, z)
-=======
-        if (xyzw.size != 4) return Optional.empty()
-        val x = xyzw[0].toIntOrNull() ?: return Optional.empty()
-        val y = xyzw[1].toIntOrNull() ?: return Optional.empty()
-        val z = xyzw[2].toIntOrNull() ?: return Optional.empty()
         val vector = Vector3N(x, y, z)
->>>>>>> a3841c51
 
         val w = xyzw[3]
         val ws = Selene.getInstance(WorldStorageService::class.java)
