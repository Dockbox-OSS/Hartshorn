/*
 *  Copyright (C) 2020 Guus Lieben
 *
 *  This framework is free software; you can redistribute it and/or modify
 *  it under the terms of the GNU Lesser General Public License as
 *  published by the Free Software Foundation, either version 2.1 of the
 *  License, or (at your option) any later version.
 *
 *  This library is distributed in the hope that it will be useful,
 *  but WITHOUT ANY WARRANTY; without even the implied warranty of
 *  MERCHANTABILITY or FITNESS FOR A PARTICULAR PURPOSE. See
 *  the GNU Lesser General Public License for more details.
 *
 *  You should have received a copy of the GNU Lesser General Public License
 *  along with this library. If not, see {@literal<http://www.gnu.org/licenses/>}.
 */

package org.dockbox.selene.core.impl.command.context

import com.sk89q.worldedit.util.command.argument.MissingArgumentException
import java.lang.reflect.Field
import java.util.*
import org.dockbox.selene.core.annotations.FromSource
import org.dockbox.selene.core.command.context.CommandContext
import org.dockbox.selene.core.command.context.CommandValue
import org.dockbox.selene.core.command.parse.AbstractTypeArgumentParser
import org.dockbox.selene.core.command.parse.rules.Rule
import org.dockbox.selene.core.command.parse.rules.Split
import org.dockbox.selene.core.command.parse.rules.Strict
import org.dockbox.selene.core.impl.command.convert.ArgumentConverter
import org.dockbox.selene.core.impl.command.convert.impl.ArgumentConverterRegistry
import org.dockbox.selene.core.impl.command.parse.DoubleArgumentParser
import org.dockbox.selene.core.impl.command.parse.EnumArgumentParser
import org.dockbox.selene.core.impl.command.parse.FloatArgumentParser
import org.dockbox.selene.core.impl.command.parse.IntegerArgumentParser
import org.dockbox.selene.core.impl.command.parse.ListArgumentParser
import org.dockbox.selene.core.impl.command.parse.LongArgumentParser
import org.dockbox.selene.core.impl.command.parse.MapArgumentParser
import org.dockbox.selene.core.impl.command.parse.ShortArgumentParser
import org.dockbox.selene.core.objects.location.Location
import org.dockbox.selene.core.objects.location.World
import org.dockbox.selene.core.objects.optional.Exceptional
import org.dockbox.selene.core.objects.targets.CommandSource
import org.dockbox.selene.core.objects.targets.Locatable
import org.dockbox.selene.core.objects.user.Player
import org.dockbox.selene.core.server.Selene
import org.dockbox.selene.core.util.SeleneUtils
import org.jetbrains.annotations.NotNull
import org.jetbrains.annotations.Nullable

@Suppress("UNCHECKED_CAST")
open class SimpleCommandContext(
        internal open val usage: String,
        internal open val args: Array<CommandValue.Argument<*>>,
        internal open val flags: Array<CommandValue.Flag<*>>,
        // Location and world are snapshots of the location of our CommandSource at the time the command was processed.
        // This way developers can ensure location data does not change while the command is being performed.
        internal open val sender: @NotNull CommandSource,
        internal open val location: @Nullable Exceptional<Location>,
        internal open val world: @Nullable Exceptional<World>,
        internal open val permissions: Array<String>
) : CommandContext {

    override val alias: String
        get() = this.usage.split(" ")[0]

    override val argumentCount: Int
        get() = args.size

    override val flagCount: Int
        get() = flags.size

    override fun getArgument(key: String): Exceptional<CommandValue.Argument<String>> {
        return Exceptional.of(Arrays.stream(args).filter { it.key == key }.findFirst()).map { CommandValue.Argument(it.value.toString(), it.key) }
    }

    override fun <T> getArgument(key: String, type: Class<T>): Exceptional<CommandValue.Argument<T>> {
        return Exceptional.of(Arrays.stream(args).filter { it.key == key }.findFirst()).map { it as CommandValue.Argument<T> }
    }

    override fun <T> getArgumentAndParse(key: String, parser: AbstractTypeArgumentParser<T>): Exceptional<T> {
        val optionalArg = getArgument(key)
        return if (optionalArg.isPresent) parser.parse(optionalArg.get())
        else Exceptional.empty()
    }

    override fun getFlag(key: String): Exceptional<CommandValue.Flag<String>> {
        return Exceptional.of(Arrays.stream(flags).filter { it.key == key }.findFirst()).map { CommandValue.Flag(it.value.toString(), it.key) }
    }

    override fun <T> getFlag(key: String, type: Class<T>): Exceptional<CommandValue.Flag<T>> {
        return Exceptional.of(Arrays.stream(flags).filter { it.key == key }.findFirst()).map { it as CommandValue.Flag<T> }
    }

    override fun <T> getFlagAndParse(key: String, parser: AbstractTypeArgumentParser<T>): Exceptional<T> {
        val optionalArg = getFlag(key)
        return if (optionalArg.isPresent) parser.parse(optionalArg.get())
        else Exceptional.empty()
    }

    override fun hasArgument(key: String): Boolean {
        return Arrays.stream(args).anyMatch { it.key == key }
    }

    override fun hasFlag(key: String): Boolean {
        return Arrays.stream(flags).anyMatch { it.key == key }
    }

    override fun <T> getValue(key: String, type: Class<T>, valType: CommandValue.Type): Exceptional<CommandValue<T>> {
        val arr = when (valType) {
            CommandValue.Type.ARGUMENT -> args as Array<CommandValue<*>>
            CommandValue.Type.FLAG -> flags as Array<CommandValue<*>>
            CommandValue.Type.BOTH -> arrayOf(*args as Array<CommandValue<*>>, *flags as Array<CommandValue<*>>)
        }
        return getValueAs(key, type, arr)
    }

    override fun <T> tryCreate(type: Class<T>): Exceptional<T> {
        try {
            val argumentKeys = this.args.map { it.key }
            val instance: T = SeleneUtils.getInstance(type)
            type.declaredFields.forEach { field ->
                run {
                    if (!argumentKeys.contains(field.name)) throwOrSetNull(field, instance)
                    else {
                        val optionalValue = tryGetValue(field).rethrow()
                        if (optionalValue.isPresent) {
                            val fieldValue = optionalValue.get()
                            field.set(instance, fieldValue)
                        } else throwOrSetNull(field, instance)
                    }
                }
            }
            return Exceptional.of(instance)
        } catch (e: Throwable) {
            return Exceptional.of(e)
        }
    }

    private fun <T> throwOrSetNull(field: Field, instance: T) {
        if ((field.isAnnotationPresent(Strict::class.java) && field.getAnnotation(Strict::class.java).strict)
                || field.isAnnotationPresent(NotNull::class.java)) {
            throw MissingArgumentException("Could not get argument value for '" + field.name + "'")
        }
        field.set(instance, null)
    }

    private fun getRawArgument(key: String): Exceptional<CommandValue.Argument<*>> {
        return Exceptional.of(Arrays.stream(args).filter { it.key == key }.findFirst()).map { CommandValue.Argument(it.value, it.key) }
    }

    private fun tryGetValue(field: Field): Exceptional<*> {
        val oa = getArgument(field.name)
        if (!oa.isPresent) return Exceptional.empty<String>()
        val arg = oa.get()
        if (field.isAnnotationPresent(FromSource::class.java)) {
            when (field.type) {
                Player::class.java -> if (this.sender is Player) return Exceptional.of(this.sender)
<<<<<<< HEAD
                World::class.java -> if (this.sender is Locatable) return this.world
                Location::class.java -> if (this.sender is Locatable) return this.location
=======
                World::class.java -> if (this.sender is Locatable) return Exceptional.of(this.world)
                Location::class.java -> if (this.sender is Locatable) return Exceptional.of(this.location)
>>>>>>> a3841c51
                CommandSource::class.java -> return Exceptional.of(this.sender)
                else -> Selene.log().warn("Field '" + field.name + "' has FromSource annotation and type [" + field.type.canonicalName + "]")
            }
        }

        var minMax: Rule.MinMax? = null
        if (field.isAnnotationPresent(Rule.MinMax::class.java)) {
            minMax = field.getAnnotation(Rule.MinMax::class.java)
        }

        when (field.type) {
            Double::class.java -> {
                return Exceptional.of(DoubleArgumentParser().parse(arg).map {
                    if (minMax != null) when {
                        it < minMax.min -> minMax.min
                        it > minMax.max -> minMax.max
                        else -> it
                    } else it
                })
            }
            Float::class.java -> {
                return Exceptional.of(FloatArgumentParser().parse(arg).map {
                    if (minMax != null) when {
                        it < minMax.min -> minMax.min
                        it > minMax.max -> minMax.max
                        else -> it
                    } else it
                })
            }
            Integer::class.java -> {
                return Exceptional.of(IntegerArgumentParser().parse(arg).map {
                    if (minMax != null) when {
                        it < minMax.min -> minMax.min
                        it > minMax.max -> minMax.max
                        else -> it
                    } else it
                })
            }
            Long::class.java -> {
                return Exceptional.of(LongArgumentParser().parse(arg).map {
                    if (minMax != null) when {
                        it < minMax.min -> minMax.min
                        it > minMax.max -> minMax.max
                        else -> it
                    } else it
                })
            }
            Short::class.java -> {
                return Exceptional.of(ShortArgumentParser().parse(arg).map {
                    if (minMax != null) when {
                        it < minMax.min -> minMax.min
                        it > minMax.max -> minMax.max
                        else -> it
                    } else it
                })
            }

            List::class.java -> {
                val parser = ListArgumentParser<String>()
                if (field.isAnnotationPresent(Split::class.java)) parser.setDelimiter(field.getAnnotation(Split::class.java).delimiter)
                if (minMax != null) {
                    val listMinMax: ListArgumentParser.MinMax = ListArgumentParser.MinMax(minMax.min, minMax.max)
                    parser.setMinMax(listMinMax)
                }
                return Exceptional.of(parser.parse(arg))
            }

            Map::class.java -> {
                val parser = MapArgumentParser()
                if (field.isAnnotationPresent(Split::class.java)) parser.setRowDelimiter(field.getAnnotation(Split::class.java).delimiter)
                return Exceptional.of(parser.parse(arg))
            }
            SimpleCommandContext::class.java -> return Exceptional.of(this)
        }

        val roa = getRawArgument(field.name)
        if (!oa.isPresent) return Exceptional.empty<String>()
        val rarg = roa.get()

        if (rarg.value!!::class.java == field.type) {
            return Exceptional.of(rarg.value)
        }

        val converter: ArgumentConverter<*>? = ArgumentConverterRegistry.getConverter(field.type);
        if (converter != null) {
            return converter.convert(sender, arg.value)
        }

        return Exceptional.empty<String>()
    }

    private fun <T, A : CommandValue<T>> getValueAs(key: String, type: Class<T>, values: Array<CommandValue<*>>): Exceptional<A> {
        val candidate: Exceptional<CommandValue<*>> = Exceptional.of(Arrays.stream(values).filter { it.key == key }.findFirst())
        if (candidate.isPresent) {
            val commandValue: CommandValue<*> = candidate.get()
            if (commandValue.value!!.javaClass == type) return Exceptional.of(commandValue as A)
        }
        return Exceptional.empty()
    }

    companion object {
        val ENUM_ARGUMENT_PARSER: EnumArgumentParser = EnumArgumentParser()
        val EMPTY: SimpleCommandContext = SimpleCommandContext("", emptyArray(), emptyArray(), CommandSource.None, Exceptional.empty(), Exceptional.empty(), emptyArray())
    }
}<|MERGE_RESOLUTION|>--- conflicted
+++ resolved
@@ -156,13 +156,8 @@
         if (field.isAnnotationPresent(FromSource::class.java)) {
             when (field.type) {
                 Player::class.java -> if (this.sender is Player) return Exceptional.of(this.sender)
-<<<<<<< HEAD
-                World::class.java -> if (this.sender is Locatable) return this.world
-                Location::class.java -> if (this.sender is Locatable) return this.location
-=======
                 World::class.java -> if (this.sender is Locatable) return Exceptional.of(this.world)
                 Location::class.java -> if (this.sender is Locatable) return Exceptional.of(this.location)
->>>>>>> a3841c51
                 CommandSource::class.java -> return Exceptional.of(this.sender)
                 else -> Selene.log().warn("Field '" + field.name + "' has FromSource annotation and type [" + field.type.canonicalName + "]")
             }
