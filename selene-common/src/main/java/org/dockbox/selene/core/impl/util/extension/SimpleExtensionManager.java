/*
 *  Copyright (C) 2020 Guus Lieben
 *
 *  This framework is free software; you can redistribute it and/or modify
 *  it under the terms of the GNU Lesser General Public License as
 *  published by the Free Software Foundation, either version 2.1 of the
 *  License, or (at your option) any later version.
 *
 *  This library is distributed in the hope that it will be useful,
 *  but WITHOUT ANY WARRANTY; without even the implied warranty of
 *  MERCHANTABILITY or FITNESS FOR A PARTICULAR PURPOSE. See
 *  the GNU Lesser General Public License for more details.
 *
 *  You should have received a copy of the GNU Lesser General Public License
 *  along with this library. If not, see {@literal<http://www.gnu.org/licenses/>}.
 */

package org.dockbox.selene.core.impl.util.extension;

import com.google.inject.Singleton;

import org.dockbox.selene.core.objects.tuple.Tuple;
import org.dockbox.selene.core.server.Selene;
import org.dockbox.selene.core.util.SeleneUtils;
import org.dockbox.selene.core.util.extension.Extension;
import org.dockbox.selene.core.util.extension.ExtensionContext;
import org.dockbox.selene.core.util.extension.ExtensionContext.ComponentType;
import org.dockbox.selene.core.util.extension.ExtensionManager;
import org.dockbox.selene.core.util.extension.status.ExtensionStatus;
import org.jetbrains.annotations.NonNls;
import org.jetbrains.annotations.NotNull;

import java.lang.reflect.Constructor;
import java.lang.reflect.InvocationTargetException;
import java.util.ArrayList;
import java.util.Collection;
import java.util.LinkedList;
import java.util.List;
import java.util.Map;
import java.util.Optional;
import java.util.concurrent.ConcurrentHashMap;
import java.util.concurrent.CopyOnWriteArrayList;
import java.util.stream.Collectors;

@Singleton
public class SimpleExtensionManager implements ExtensionManager {

    private static final Collection<SimpleExtensionContext> globalContexts = new CopyOnWriteArrayList<>();
    private static final Map<String, Object> instanceMappings = new ConcurrentHashMap<>();

    @NotNull
    @Override
    public Optional<ExtensionContext> getContext(@NotNull Class<?> type) {
        for (SimpleExtensionContext ctx : globalContexts) {
            Class<?> componentClassType = ctx.getExtensionClass();
            if (componentClassType.equals(type)) return Optional.of(ctx);
        }
        return Optional.empty();
    }

    @NotNull
    @Override
    public Optional<ExtensionContext> getContext(@NonNls @NotNull String id) {
        for (SimpleExtensionContext ctx : globalContexts) {
            if (ctx.getExtension().id().equals(id)) return Optional.of(ctx);
        }
        return Optional.empty();
    }

    @NotNull
    @Override
    public <T> Optional<T> getInstance(@NotNull Class<T> type) {
        Selene.log().debug("Instance requested for [" + type.getCanonicalName() +"]");
        for (Object o : instanceMappings.values()) {
            if (null != o && o.getClass().equals(type))
                // Condition meets requirement for checked cast
                //noinspection unchecked
                return Optional.of((T) o);
        }
        return Optional.empty();
    }

    @NotNull
    @Override
    public Optional<?> getInstance(@NotNull String id) {
        return Optional.ofNullable(instanceMappings.get(id));
    }

    @NotNull
    @Override
    public List<ExtensionContext> initialiseExtensions() {
<<<<<<< HEAD
        Reflections integratedReflections = new Reflections("org.dockbox.selene");
        Set<Class<?>> annotatedTypes = integratedReflections.getTypesAnnotatedWith(Extension.class, true);
=======
        Collection<Class<?>> annotatedTypes = SeleneUtils
                .getAnnotatedTypes("org.dockbox.selene", Extension.class);
>>>>>>> f4f7dc61
        Selene.log().info("Found '" + annotatedTypes.size() + "' integrated annotated types.");
        return annotatedTypes.stream().map(type -> {

            Selene.log().info(" - [" + type.getCanonicalName() + "]");
            SimpleExtensionContext context = new SimpleExtensionContext(
                    ComponentType.INTERNAL_CLASS,
                    type.getCanonicalName(),
                    type,
                    type.getAnnotation(Extension.class)
            );

            return new Tuple<>(context, type);
        }).filter(tuple -> {
            if (this.createComponentInstance(tuple.getSecond(), tuple.getFirst())) {
                globalContexts.add(tuple.getFirst());
                return true;
            }
            return false;
        }).map(Tuple::getFirst).collect(Collectors.toList());
    }

    @NotNull
    @Override
    public Optional<Extension> getHeader(@NotNull Class<?> type) {
        return Optional.ofNullable(type.getAnnotation(Extension.class));
    }

    @NotNull
    @Override
    public Optional<Extension> getHeader(@NotNull String id) {
        return this.getInstance(id).map(i -> i.getClass().getAnnotation(Extension.class));
    }

    @NotNull
    @Override
    public List<String> getRegisteredExtensionIds() {
        return new ArrayList<>(instanceMappings.keySet());
    }

    private <T> boolean createComponentInstance(Class<T> entry, ExtensionContext context) {
        Extension header = entry.getAnnotation(Extension.class);
        List<Extension> existingHeaders = new LinkedList<>();
        globalContexts.forEach(ctx -> existingHeaders.add(ctx.getExtension()));
        //noinspection CallToSuspiciousStringMethod
        if (existingHeaders.stream().anyMatch(e -> e.uniqueId().equals(header.uniqueId()))) {
            Selene.log().warn("Extension with unique ID " + header.uniqueId() + " already present!");
            return false;
        }

        assert null != header : "@Extension header missing from previously checked type [" + entry.getCanonicalName() + "]! This should not be possible!";

        String[] dependencies = header.dependencies();
        for (String dependentPackage : dependencies) {
            try {
                Package pkg = Package.getPackage(dependentPackage);
                if (null == pkg) {
                    // Do not instantiate entries which require dependencies which are not present.
                    context.addStatus(entry, ExtensionStatus.FAILED);
                    return false;
                }
            } catch (Throwable e) {
                // Package.getPackage(String) typically returns null if no package with that name is present, this clause is a fail-safe and should
                // technically never be reached. If it is reached we explicitly need to mention the package to prevent future issues (by reporting this).
                Selene.getServer().except("Failed to obtain package [" + dependentPackage + "].", e);
            }
        }

        T instance;
        instance = Selene.getInstance(entry);

        if (null == instance) {
            try {
                Constructor<T> defaultConstructor = entry.getConstructor();
                defaultConstructor.setAccessible(true);
                instance = defaultConstructor.newInstance();
                this.injectMembers(instance, context, header);

                context.addStatus(entry, ExtensionStatus.LOADED);
            } catch (NoSuchMethodException | IllegalAccessException e) {
                context.addStatus(entry, ExtensionStatus.FAILED);
                Selene.log().warn("No default accessible constructor available for [" + entry.getCanonicalName() + ']');
                return false;
            } catch (InstantiationException | InvocationTargetException e) {
                context.addStatus(entry, ExtensionStatus.ERRORED);
                Selene.log().warn("Failed to instantiate default constructor for [" + entry.getCanonicalName() + "]. Proceeding to look for injectable constructors.");
                return false;
            }
        }

        instanceMappings.put(header.id(), instance);
        return true;
    }

    private <T> void injectMembers(T instance, ExtensionContext context, Extension header) {
        Selene.getServer().injectMembers(instance);
        Selene.getServer().createExtensionInjector(instance, header, context).injectMembers(instance);
    }
}<|MERGE_RESOLUTION|>--- conflicted
+++ resolved
@@ -89,13 +89,8 @@
     @NotNull
     @Override
     public List<ExtensionContext> initialiseExtensions() {
-<<<<<<< HEAD
-        Reflections integratedReflections = new Reflections("org.dockbox.selene");
-        Set<Class<?>> annotatedTypes = integratedReflections.getTypesAnnotatedWith(Extension.class, true);
-=======
         Collection<Class<?>> annotatedTypes = SeleneUtils
                 .getAnnotatedTypes("org.dockbox.selene", Extension.class);
->>>>>>> f4f7dc61
         Selene.log().info("Found '" + annotatedTypes.size() + "' integrated annotated types.");
         return annotatedTypes.stream().map(type -> {
 
