/*
 *  Copyright (C) 2020 Guus Lieben
 *
 *  This framework is free software; you can redistribute it and/or modify
 *  it under the terms of the GNU Lesser General Public License as
 *  published by the Free Software Foundation, either version 2.1 of the
 *  License, or (at your option) any later version.
 *
 *  This library is distributed in the hope that it will be useful,
 *  but WITHOUT ANY WARRANTY; without even the implied warranty of
 *  MERCHANTABILITY or FITNESS FOR A PARTICULAR PURPOSE. See
 *  the GNU Lesser General Public License for more details.
 *
 *  You should have received a copy of the GNU Lesser General Public License
 *  along with this library. If not, see {@literal<http://www.gnu.org/licenses/>}.
 */

package org.dockbox.selene.core.impl.command.convert.impl;

import com.sk89q.worldedit.function.mask.Mask;
import com.sk89q.worldedit.function.pattern.Pattern;

import org.dockbox.selene.core.command.context.CommandValue;
import org.dockbox.selene.core.command.context.CommandValue.Argument;
import org.dockbox.selene.core.exceptions.ConstraintException;
import org.dockbox.selene.core.impl.command.convert.ArgumentConverter;
import org.dockbox.selene.core.impl.command.parse.LocationArgumentParser;
import org.dockbox.selene.core.impl.command.parse.PlayerArgumentParser;
import org.dockbox.selene.core.impl.command.parse.UUIDArgumentParser;
import org.dockbox.selene.core.impl.command.parse.WorldArgumentParser;
import org.dockbox.selene.core.impl.command.parse.WorldEditMaskParser;
import org.dockbox.selene.core.impl.command.parse.WorldEditPatternParser;
import org.dockbox.selene.core.objects.location.Location;
import org.dockbox.selene.core.objects.location.World;
import org.dockbox.selene.core.objects.optional.Exceptional;
import org.dockbox.selene.core.objects.user.Player;
import org.dockbox.selene.core.server.Selene;
import org.dockbox.selene.core.text.Text;
import org.dockbox.selene.core.util.SeleneUtils;
import org.dockbox.selene.core.util.extension.Extension;
import org.dockbox.selene.core.util.extension.ExtensionManager;
import org.dockbox.selene.core.util.player.PlayerStorageService;
import org.dockbox.selene.core.util.world.WorldStorageService;

import java.util.Collection;
import java.util.UUID;
import java.util.concurrent.CopyOnWriteArrayList;
import java.util.stream.Collectors;

@SuppressWarnings("ClassWithTooManyFields")
public final class ArgumentConverterRegistry {

    private static transient final Collection<ArgumentConverter<?>> CONVERTERS = new CopyOnWriteArrayList<>();

    private ArgumentConverterRegistry() {
    }

    public static boolean hasConverter(String key) {
        return getOptionalConverter(key).isPresent();
    }

    public static ArgumentConverter<?> getConverter(String key) {
        return getOptionalConverter(key).orElse(null);
    }

    private static Exceptional<ArgumentConverter<?>> getOptionalConverter(String key) {
        return Exceptional.of(CONVERTERS.stream()
                .filter(converter -> converter.getKeys().contains(key))
                .findFirst());
    }


    public static boolean hasConverter(Class<?> type) {
        return getOptionalConverter(type).isPresent();
    }


    public static <T> ArgumentConverter<T> getConverter(Class<T> type) {
        return getOptionalConverter(type).orElse(null);
    }

    private static <T> Exceptional<ArgumentConverter<T>> getOptionalConverter(Class<T> type) {
        //noinspection unchecked
        return Exceptional.of(CONVERTERS.stream()
                .filter(converter -> converter.getType().isAssignableFrom(type))
                .map(converter -> (ArgumentConverter<T>) converter)
                .findFirst());
    }

    public static void registerConverter(ArgumentConverter<?> converter) {
        for (String key : converter.getKeys()) {
            for (ArgumentConverter<?> existingConverter : CONVERTERS) {
                if (existingConverter.getKeys().contains(key)) {
                    throw new ConstraintException("Duplicate argument key '" + key + "' found while registering converter");
                }
            }
        }
        CONVERTERS.add(converter);
    }

    public static final ArgumentConverter<Boolean> BOOLEAN = new ConstantArgumentConverter<>(
            new String[]{"bool", "boolean"},
            Boolean.class,
            Boolean::valueOf,
            false,
            "true", "false", "yes", "no");

    public static final ArgumentConverter<Double> DOUBLE = new ConstantArgumentConverter<>(
            new String[]{"double"},
            Double.class,
            Double::valueOf,
            -1D);

    public static final ArgumentConverter<Integer> INTEGER = new ConstantArgumentConverter<>(
            new String[]{"int", "integer"},
            Integer.class,
            Integer::valueOf,
            -1
    );

    public static final ArgumentConverter<Long> LONG = new ConstantArgumentConverter<>(
            new String[]{"long"},
            Long.class,
            Long::valueOf,
            -1L
    );

    public static final ArgumentConverter<Player> PLAYER = new ParserArgumentConverter<>(
            Player.class,
            PlayerArgumentParser::new,
            s -> Selene.getInstance(PlayerStorageService.class).getOnlinePlayers().stream()
                    .map(Player::getName)
                    .filter(n -> n.startsWith(s))
                    .collect(Collectors.toList()),
            "player", "user"
    );

    public static final ArgumentConverter<UUID> UUID = new ParserArgumentConverter<>(
            UUID.class,
            UUIDArgumentParser::new,
            s -> SeleneUtils.emptyList(),
            "uuid", "uniqueid"
    );

    public static final ArgumentConverter<Location> LOCATION = new ParserArgumentConverter<>(
            Location.class,
            LocationArgumentParser::new,
            s -> SeleneUtils.emptyList(),
            "location", "loc", "position", "pos"
    );

    public static final ArgumentConverter<World> WORLD = new ParserArgumentConverter<>(
            World.class,
            WorldArgumentParser::new,
            s -> Selene.getInstance(WorldStorageService.class).getLoadedWorlds().stream()
                    .map(World::getName)
                    .filter(n -> n.startsWith(s))
                    .collect(Collectors.toList()),
            "world", "dim", "dimension"
    );

    public static final ArgumentConverter<String> STRING = new SimpleArgumentConverter<String>(
            String.class,
            Exceptional::of,
            s -> SeleneUtils.emptyList(),
            "string", "remaining", "remainingstring"
    );

    public static final ArgumentConverter<Text> TEXT = new ConstantArgumentConverter<>(
            new String[]{"text"},
            Text.class,
            Text::of,
            Text.of()
    );

    public static final ArgumentConverter<Mask> MASK = new SourceAwareArgumentConverter<>(
            Mask.class,
            (source, s) -> {
                if (source instanceof Player) {
<<<<<<< HEAD
                    return new WorldEditMaskParser(((Player) source).getFawePlayer()
                            .orElse(null))
                            .parse(new CommandValue.Argument<>(s, "mask"));
=======
                    return Exceptional.of(
                            new WorldEditMaskParser(((Player) source).getFawePlayer()
                                    .orElse(null))
                                    .parse(new CommandValue.Argument<>(s, "mask")));
>>>>>>> a3841c51
                }
                return Exceptional.empty();
            },
            (source, s) -> SeleneUtils.emptyList(),
            "mask"
    );

    public static final ArgumentConverter<Pattern> PATTERN = new SourceAwareArgumentConverter<>(
            Pattern.class,
            (source, s) -> {
                if (source instanceof Player) {
<<<<<<< HEAD
                    return new WorldEditPatternParser(((Player) source).getFawePlayer()
                            .orElse(null))
                            .parse(new Argument<>(s, "pattern"));
=======
                    return Exceptional.of(
                            new WorldEditPatternParser(((Player) source).getFawePlayer()
                                    .orElse(null))
                                    .parse(new Argument<>(s, "pattern")));
>>>>>>> a3841c51
                }
                return Exceptional.empty();
            },
            (source, s) -> SeleneUtils.emptyList(),
            "pattern"
    );

    public static final ArgumentConverter<Extension> EXTENSION = new ConstantArgumentConverter<>(
            new String[]{"extension", "ext"},
            Extension.class,
            s -> {
<<<<<<< HEAD
                Exceptional<Extension> octx = Selene.getInstance(ExtensionManager.class).getHeader(s);
                return octx;
=======
                Optional<Extension> octx = Selene.getInstance(ExtensionManager.class).getHeader(s);
                return Exceptional.of(octx);
>>>>>>> a3841c51
            },
            Selene.getInstance(ExtensionManager.class).getRegisteredExtensionIds()
                    .toArray(new String[0])
    );

}<|MERGE_RESOLUTION|>--- conflicted
+++ resolved
@@ -177,16 +177,9 @@
             Mask.class,
             (source, s) -> {
                 if (source instanceof Player) {
-<<<<<<< HEAD
                     return new WorldEditMaskParser(((Player) source).getFawePlayer()
                             .orElse(null))
                             .parse(new CommandValue.Argument<>(s, "mask"));
-=======
-                    return Exceptional.of(
-                            new WorldEditMaskParser(((Player) source).getFawePlayer()
-                                    .orElse(null))
-                                    .parse(new CommandValue.Argument<>(s, "mask")));
->>>>>>> a3841c51
                 }
                 return Exceptional.empty();
             },
@@ -198,16 +191,9 @@
             Pattern.class,
             (source, s) -> {
                 if (source instanceof Player) {
-<<<<<<< HEAD
                     return new WorldEditPatternParser(((Player) source).getFawePlayer()
                             .orElse(null))
                             .parse(new Argument<>(s, "pattern"));
-=======
-                    return Exceptional.of(
-                            new WorldEditPatternParser(((Player) source).getFawePlayer()
-                                    .orElse(null))
-                                    .parse(new Argument<>(s, "pattern")));
->>>>>>> a3841c51
                 }
                 return Exceptional.empty();
             },
@@ -218,15 +204,7 @@
     public static final ArgumentConverter<Extension> EXTENSION = new ConstantArgumentConverter<>(
             new String[]{"extension", "ext"},
             Extension.class,
-            s -> {
-<<<<<<< HEAD
-                Exceptional<Extension> octx = Selene.getInstance(ExtensionManager.class).getHeader(s);
-                return octx;
-=======
-                Optional<Extension> octx = Selene.getInstance(ExtensionManager.class).getHeader(s);
-                return Exceptional.of(octx);
->>>>>>> a3841c51
-            },
+            s -> Selene.getInstance(ExtensionManager.class).getHeader(s),
             Selene.getInstance(ExtensionManager.class).getRegisteredExtensionIds()
                     .toArray(new String[0])
     );
