--- conflicted
+++ resolved
@@ -61,13 +61,8 @@
      * Create a new object mapper of a given type
      *
      * @param clazz The type this object mapper will work with
-<<<<<<< HEAD
-     * @param commentProcessor The comment processor to use
-     * @param constructor The constructor to use when constructing types
-=======
      * @param constructor The constructor which is to be used when constructing types
      * @param commentProcessor The comment processor
->>>>>>> f4f7dc61
      * @throws ObjectMappingException if the provided class is in someway invalid
      */
     public NeutrinoObjectMapper(Class<T> clazz,
