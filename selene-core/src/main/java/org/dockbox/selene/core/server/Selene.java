--- conflicted
+++ resolved
@@ -149,17 +149,12 @@
 
     private final Logger log = LoggerFactory.getLogger(Selene.class);
     private String version;
-<<<<<<< HEAD
-    private LocalDate lastUpdate;
-
-=======
     private LocalDateTime lastUpdate;
->>>>>>> af53efb7
     /**
      Constant value holding the GitHub username(s) of the author(s) of {@link Selene}. This does not include names of
      extension developers.
      */
-    protected static String[] authors;
+    protected static final String[] authors = {"GuusLieben"};
 
     private static Selene instance;
 
@@ -247,7 +242,6 @@
                     formatter
             );
             tVer = properties.getOrDefault("version", "dev").toString();
-            authors = properties.getOrDefault("authors", "GuusLieben").toString().split(",");
         } catch (IOException e) {
             this.except("Failed to convert resource file", e);
         }
@@ -275,7 +269,7 @@
         if (type.isAnnotationPresent(Extension.class)) {
             return getInstance(ExtensionManager.class).getInstance(type).orElse(null);
         }
-        return getServer().injector.getInstance(type);
+        return instance.injector.getInstance(type);
     }
 
     /**
@@ -300,7 +294,7 @@
                 this.bind(contract).to(implementation);
             }
         };
-        getServer().injector = getServer().injector.createChildInjector(localModule);
+        instance.injector = instance.injector.createChildInjector(localModule);
     }
 
     /**
@@ -507,7 +501,6 @@
      @return The {@link Selene} instance
      */
     public static Selene getServer() {
-        if (null == instance) throw new IllegalStateException("Selene is not yet initialized!");
         return instance;
     }
 
