--- conflicted
+++ resolved
@@ -30,11 +30,8 @@
 import org.dockbox.selene.core.annotations.Listener;
 import org.dockbox.selene.core.command.CommandBus;
 import org.dockbox.selene.core.events.server.ServerEvent;
-<<<<<<< HEAD
 import org.dockbox.selene.core.objects.optional.Exceptional;
-=======
 import org.dockbox.selene.core.events.server.ServerEvent.ServerStartedEvent;
->>>>>>> a3841c51
 import org.dockbox.selene.core.server.config.ExceptionLevels;
 import org.dockbox.selene.core.server.config.GlobalConfig;
 import org.dockbox.selene.core.server.properties.InjectableType;
@@ -334,7 +331,6 @@
     }
 
     private Map<Key<?>, Binding<?>> getAllBindings() {
-<<<<<<< HEAD
         Map<Key<?>, Binding<?>> bindings = new ConcurrentHashMap<>();
         this.createInjector().getAllBindings().forEach((Key<?> key, Binding<?> binding) -> {
             try {
@@ -346,11 +342,7 @@
             } catch (ProvisionException | AssertionError ignored) {
             }
         });
-
-        return SeleneUtils.asUnmodifiableMap(bindings);
-=======
-        return new ConcurrentHashMap<>(this.createInjector().getAllBindings());
->>>>>>> a3841c51
+        return bindings;
     }
 
     /**
