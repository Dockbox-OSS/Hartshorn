--- conflicted
+++ resolved
@@ -75,20 +75,12 @@
      provides access to Native Minecraft Sources (NMS).
      */
     public enum ServerType {
-<<<<<<< HEAD
-        SPONGE("SpongePowered", true, "1.12.2-2555-7.1.0-BETA-2815", "1.12.2-2838-7.2.2-RC0"),
-        MAGMA("Magma", true, "Not (yet) supported", "Not (yet) supported"),
-        SPIGOT("Spigot", true, "Not (yet) supported", "Not (yet) supported"),
-        PAPER("Paper", true, "Not (yet) supported", "Not (yet) supported"),
-        OTHER("Other", true, "Not (yet) supported", "Not (yet) supported"),
-        JUNIT("JUnit Testing", true, "5.3.2", "5.3.2");
-=======
         SPONGE("SpongePowered", true, true, "1.12.2-2555-7.1.0-BETA-2815", "1.12.2-2838-7.2.2-RC0"),
         MAGMA("Magma", true, true, "Not (yet) supported", "Not (yet) supported"),
         SPIGOT("Spigot", true, false, "Not (yet) supported", "Not (yet) supported"),
         PAPER("Paper", true, false, "Not (yet) supported", "Not (yet) supported"),
+        JUNIT("JUnit Testing", true, true, "5.3.2", "5.3.2"),
         OTHER("Other", true, false, "Not (yet) supported", "Not (yet) supported");
->>>>>>> fbfdd56d
 
         private final String displayName;
         private final boolean hasNMSAccess;
