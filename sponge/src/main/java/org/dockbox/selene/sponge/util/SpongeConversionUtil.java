--- conflicted
+++ resolved
@@ -157,17 +157,12 @@
         return Exceptional.of(new Location<>(world.get(), vector3d));
     }
 
-    @NotNull
-<<<<<<< HEAD
-=======
     public static org.dockbox.selene.core.objects.location.Location fromSponge(Location<World> location) {
         org.dockbox.selene.core.objects.location.World world = fromSponge(location.getExtent());
         Vector3D vector3D = new Vector3D(location.getX(), location.getY(), location.getZ());
         return new org.dockbox.selene.core.objects.location.Location(vector3D, world);
     }
 
-    @NotNull
->>>>>>> 4b15ccb6
     public static Exceptional<World> toSponge(org.dockbox.selene.core.objects.location.World world) {
         if (world instanceof SpongeWorld) {
             World wref = ((SpongeWorld) world).getReference();
@@ -221,13 +216,6 @@
     }
 
     @NotNull
-    public static org.dockbox.selene.core.objects.location.Location fromSponge(Location<World> location) {
-        org.dockbox.selene.core.objects.location.World world = fromSponge(location.getExtent());
-        Vector3D vector3D = new Vector3D(location.getX(), location.getY(), location.getZ());
-        return new SpongeLocation(vector3D, world);
-    }
-
-    @NotNull
     public static org.dockbox.selene.core.objects.location.World fromSponge(World world) {
         return new SpongeWorld(world.getUniqueId(), world.getName());
     }
