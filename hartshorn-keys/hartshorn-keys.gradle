--- conflicted
+++ resolved
@@ -16,14 +16,10 @@
  */
 
 dependencies {
-<<<<<<< HEAD
-    implementation 'org.dockbox.hartshorn:hartshorn-i18n'
-    implementation 'org.dockbox.hartshorn:hartshorn-util'
-=======
     implementation 'org.dockbox.hartshorn:hartshorn-di'
     implementation 'org.dockbox.hartshorn:hartshorn-core'
     implementation 'org.dockbox.hartshorn:hartshorn-i18n'
->>>>>>> f5ec3b40
+    implementation 'org.dockbox.hartshorn:hartshorn-util'
     implementation 'org.dockbox.hartshorn:hartshorn-bootstrap'
     implementation 'org.dockbox.hartshorn:hartshorn-exceptions'
 }