/*
 *  Copyright (C) 2020 Guus Lieben
 *
 *  This framework is free software; you can redistribute it and/or modify
 *  it under the terms of the GNU Lesser General Public License as
 *  published by the Free Software Foundation, either version 2.1 of the
 *  License, or (at your option) any later version.
 *
 *  This library is distributed in the hope that it will be useful,
 *  but WITHOUT ANY WARRANTY; without even the implied warranty of
 *  MERCHANTABILITY or FITNESS FOR A PARTICULAR PURPOSE. See
 *  the GNU Lesser General Public License for more details.
 *
 *  You should have received a copy of the GNU Lesser General Public License
 *  along with this library. If not, see {@literal<http://www.gnu.org/licenses/>}.
 */

package org.dockbox.selene.sponge.listeners;

import com.google.inject.Inject;

import net.dv8tion.jda.api.entities.User;
import net.dv8tion.jda.api.events.DisconnectEvent;
import net.dv8tion.jda.api.events.ReconnectedEvent;
import net.dv8tion.jda.api.events.guild.GuildBanEvent;
import net.dv8tion.jda.api.events.guild.GuildUnbanEvent;
import net.dv8tion.jda.api.events.guild.member.GuildMemberJoinEvent;
import net.dv8tion.jda.api.events.guild.member.GuildMemberRemoveEvent;
import net.dv8tion.jda.api.events.guild.member.update.GuildMemberUpdateNicknameEvent;
import net.dv8tion.jda.api.events.message.MessageReceivedEvent;
import net.dv8tion.jda.api.events.message.guild.GuildMessageDeleteEvent;
import net.dv8tion.jda.api.events.message.guild.GuildMessageReceivedEvent;
import net.dv8tion.jda.api.events.message.guild.GuildMessageUpdateEvent;
import net.dv8tion.jda.api.events.message.priv.PrivateMessageDeleteEvent;
import net.dv8tion.jda.api.events.message.priv.PrivateMessageReceivedEvent;
import net.dv8tion.jda.api.events.message.priv.PrivateMessageUpdateEvent;
import net.dv8tion.jda.api.events.message.react.MessageReactionAddEvent;
import net.dv8tion.jda.api.hooks.ListenerAdapter;

import org.dockbox.selene.core.events.discord.DiscordCommandContext;
import org.dockbox.selene.core.events.discord.DiscordEvent;
import org.dockbox.selene.core.events.discord.DiscordEvent.DiscordBotDisconnectedEvent;
import org.dockbox.selene.core.events.discord.DiscordEvent.DiscordBotReconnectedEvent;
import org.dockbox.selene.core.events.discord.DiscordEvent.DiscordChatDeletedEvent;
import org.dockbox.selene.core.events.discord.DiscordEvent.DiscordChatUpdatedEvent;
import org.dockbox.selene.core.events.discord.DiscordEvent.DiscordPrivateChatDeletedEvent;
import org.dockbox.selene.core.events.discord.DiscordEvent.DiscordPrivateChatReceivedEvent;
import org.dockbox.selene.core.events.discord.DiscordEvent.DiscordPrivateChatUpdatedEvent;
import org.dockbox.selene.core.events.discord.DiscordEvent.DiscordReactionAddedEvent;
import org.dockbox.selene.core.events.discord.DiscordEvent.DiscordUserBannedEvent;
import org.dockbox.selene.core.events.discord.DiscordEvent.DiscordUserJoinedEvent;
import org.dockbox.selene.core.events.discord.DiscordEvent.DiscordUserLeftEvent;
import org.dockbox.selene.core.events.discord.DiscordEvent.DiscordUserNicknameChangedEvent;
import org.dockbox.selene.core.events.discord.DiscordEvent.DiscordUserUnbannedEvent;
import org.dockbox.selene.core.objects.events.Event;
import org.dockbox.selene.core.server.Selene;
import org.dockbox.selene.core.util.discord.DiscordUtils;
import org.jetbrains.annotations.NotNull;

import java.time.LocalDateTime;
import java.util.ArrayList;
import java.util.Arrays;
import java.util.List;
import java.util.Optional;

public class SpongeDiscordListener extends ListenerAdapter {

<<<<<<< HEAD
    @Inject
    private EventBus bus;

=======
>>>>>>> f4f7dc61
    @Override
    public void onGuildMessageReceived(@NotNull GuildMessageReceivedEvent event) {
        new DiscordEvent.DiscordChatReceivedEvent(
                event.getAuthor(),
                event.getMessage(),
                event.getGuild(),
                event.getChannel()
        ).post();
    }

    @Override
    public void onPrivateMessageReceived(@NotNull PrivateMessageReceivedEvent event) {
        new DiscordPrivateChatReceivedEvent(event.getAuthor(), event.getMessage()).post();
    }

    @Override
    public void onMessageReceived(@NotNull MessageReceivedEvent event) {
        String fullCommand = event.getMessage().getContentStripped();
        if (fullCommand.isEmpty()) return;
        
        char prefix = fullCommand.charAt(0);
        if ('*' == prefix) {
            String[] parts = fullCommand.split(" ");
            String alias = parts[0];
            alias = alias.replaceFirst("\\*", ""); // Remove prefix

            // Wrapped in ArrayList as Arrays.asList is immutable by default
            List<String> arguments = new ArrayList<>(Arrays.asList(parts));
            arguments.remove(0); // Remove command

            DiscordCommandContext ctx = new DiscordCommandContext(
                    event.getAuthor(),
                    event.getChannel(),
                    LocalDateTime.now(),
                    alias,
                    arguments.toArray(new String[0])
            );
            Selene.getInstance(DiscordUtils.class).post(alias, ctx);
        }
    }

    @Override
    public void onMessageReactionAdd(@NotNull MessageReactionAddEvent event) {
        event.getTextChannel().retrieveMessageById(event.getMessageId()).queue(message -> {
            User user = event.getJDA().getUserById(event.getUserId());
            if (null != user) {
                new DiscordReactionAddedEvent(user, message, event.getReaction()).post();
            }
        });
    }

    @Override
    public void onGuildMessageDelete(@NotNull GuildMessageDeleteEvent event) {
        new DiscordChatDeletedEvent(event.getMessageId()).post();
    }

    @Override
    public void onPrivateMessageDelete(@NotNull PrivateMessageDeleteEvent event) {
        new DiscordPrivateChatDeletedEvent(event.getMessageId()).post();
    }

    @Override
    public void onReconnect(@NotNull ReconnectedEvent event) {
        new DiscordBotReconnectedEvent().post();
    }

    @Override
    public void onDisconnect(@NotNull DisconnectEvent event) {
        new DiscordBotDisconnectedEvent().post();
    }

    @Override
    public void onGuildMessageUpdate(@NotNull GuildMessageUpdateEvent event) {
        new DiscordChatUpdatedEvent(event.getAuthor(), event.getMessage()).post();
    }

    @Override
    public void onPrivateMessageUpdate(@NotNull PrivateMessageUpdateEvent event) {
        new DiscordPrivateChatUpdatedEvent(event.getAuthor(), event.getMessage()).post();
    }

    @Override
    public void onGuildBan(@NotNull GuildBanEvent event) {
        new DiscordUserBannedEvent(event.getUser(), event.getGuild()).post();
    }

    @Override
    public void onGuildUnban(@NotNull GuildUnbanEvent event) {
        new DiscordUserUnbannedEvent(event.getUser(), event.getGuild()).post();
    }

    @Override
    public void onGuildMemberJoin(@NotNull GuildMemberJoinEvent event) {
        new DiscordUserJoinedEvent(event.getUser(), event.getGuild()).post();
    }

    @Override
    public void onGuildMemberRemove(@NotNull GuildMemberRemoveEvent event) {
        new DiscordUserLeftEvent(event.getUser(), event.getGuild()).post();
    }

    @Override
    public void onGuildMemberUpdateNickname(@NotNull GuildMemberUpdateNicknameEvent event) {
        Event nce = new DiscordUserNicknameChangedEvent(
                event.getUser(),
                Optional.ofNullable(event.getOldNickname()),
                Optional.ofNullable(event.getNewNickname())
        ).post();
    }
}<|MERGE_RESOLUTION|>--- conflicted
+++ resolved
@@ -16,8 +16,6 @@
  */
 
 package org.dockbox.selene.sponge.listeners;
-
-import com.google.inject.Inject;
 
 import net.dv8tion.jda.api.entities.User;
 import net.dv8tion.jda.api.events.DisconnectEvent;
@@ -65,12 +63,6 @@
 
 public class SpongeDiscordListener extends ListenerAdapter {
 
-<<<<<<< HEAD
-    @Inject
-    private EventBus bus;
-
-=======
->>>>>>> f4f7dc61
     @Override
     public void onGuildMessageReceived(@NotNull GuildMessageReceivedEvent event) {
         new DiscordEvent.DiscordChatReceivedEvent(
