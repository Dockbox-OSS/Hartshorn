/*
 * Copyright (C) 2020 Guus Lieben
 *
 * This framework is free software; you can redistribute it and/or modify
 * it under the terms of the GNU Lesser General Public License as
 * published by the Free Software Foundation, either version 2.1 of the
 * License, or (at your option) any later version.
 *
 * This library is distributed in the hope that it will be useful,
 * but WITHOUT ANY WARRANTY; without even the implied warranty of
 * MERCHANTABILITY or FITNESS FOR A PARTICULAR PURPOSE. See
 * the GNU Lesser General Public License for more details.
 *
 * You should have received a copy of the GNU Lesser General Public License
 * along with this library. If not, see {@literal<http://www.gnu.org/licenses/>}.
 */

package org.dockbox.selene.sponge.util;

import com.flowpowered.math.vector.Vector3d;
import com.flowpowered.math.vector.Vector3i;

import org.dockbox.selene.core.events.world.WorldEvent.WorldCreatingProperties;
import org.dockbox.selene.core.i18n.entry.IntegratedResource;
import org.dockbox.selene.core.objects.item.Enchant;
import org.dockbox.selene.core.objects.item.Item;
import org.dockbox.selene.core.objects.location.Warp;
import org.dockbox.selene.core.objects.optional.Exceptional;
import org.dockbox.selene.core.objects.targets.CommandSource;
<<<<<<< HEAD
import org.dockbox.selene.core.objects.targets.Console;
import org.dockbox.selene.core.objects.tuple.Vector3D;
import org.dockbox.selene.core.objects.user.Gamemode;
import org.dockbox.selene.core.objects.user.Player;
import org.dockbox.selene.core.server.Selene;
=======
import org.dockbox.selene.core.objects.tuple.Vector3N;
import org.dockbox.selene.core.objects.user.Gamemode;
import org.dockbox.selene.core.objects.user.Player;
>>>>>>> a3841c51
import org.dockbox.selene.core.text.actions.ClickAction;
import org.dockbox.selene.core.text.actions.HoverAction;
import org.dockbox.selene.core.text.actions.ShiftClickAction;
import org.dockbox.selene.core.text.navigation.Pagination;
import org.dockbox.selene.core.util.SeleneUtils;
import org.dockbox.selene.sponge.exceptions.TypeConversionException;
import org.dockbox.selene.sponge.object.item.SpongeItem;
import org.dockbox.selene.sponge.objects.location.SpongeWorld;
import org.dockbox.selene.sponge.objects.targets.SpongeConsole;
import org.dockbox.selene.sponge.objects.targets.SpongePlayer;
import org.jetbrains.annotations.NotNull;
import org.spongepowered.api.Sponge;
import org.spongepowered.api.command.source.ConsoleSource;
import org.spongepowered.api.entity.living.player.User;
import org.spongepowered.api.entity.living.player.gamemode.GameMode;
import org.spongepowered.api.entity.living.player.gamemode.GameModes;
import org.spongepowered.api.item.enchantment.Enchantment;
import org.spongepowered.api.item.inventory.ItemStack;
import org.spongepowered.api.service.pagination.PaginationList;
import org.spongepowered.api.text.Text;
import org.spongepowered.api.text.action.ClickAction.ChangePage;
import org.spongepowered.api.text.action.ClickAction.ExecuteCallback;
import org.spongepowered.api.text.action.ClickAction.OpenUrl;
import org.spongepowered.api.text.action.ClickAction.RunCommand;
import org.spongepowered.api.text.action.ClickAction.SuggestCommand;
import org.spongepowered.api.text.action.HoverAction.ShowText;
import org.spongepowered.api.text.action.ShiftClickAction.InsertText;
import org.spongepowered.api.text.action.TextActions;
import org.spongepowered.api.text.format.TextColor;
import org.spongepowered.api.text.format.TextColors;
import org.spongepowered.api.text.format.TextStyle;
import org.spongepowered.api.text.serializer.TextSerializers;
import org.spongepowered.api.world.Location;
import org.spongepowered.api.world.World;

import java.net.URL;
import java.util.HashMap;
import java.util.List;
import java.util.Map;
import java.util.concurrent.atomic.AtomicBoolean;
import java.util.function.Consumer;
import java.util.stream.Collectors;

@SuppressWarnings("ClassWithTooManyMethods")
public enum SpongeConversionUtil {
    ;

    private static final Map<TextColor, Character> textColors = new HashMap<>();

    static {
        textColors.put(TextColors.BLACK, '0');
        textColors.put(TextColors.DARK_BLUE, '1');
        textColors.put(TextColors.DARK_GREEN, '2');
        textColors.put(TextColors.DARK_AQUA, '3');
        textColors.put(TextColors.DARK_RED, '4');
        textColors.put(TextColors.DARK_PURPLE, '5');
        textColors.put(TextColors.GOLD, '6');
        textColors.put(TextColors.GRAY, '7');
        textColors.put(TextColors.DARK_GRAY, '8');
        textColors.put(TextColors.BLUE, '9');
        textColors.put(TextColors.GREEN, 'a');
        textColors.put(TextColors.AQUA, 'b');
        textColors.put(TextColors.RED, 'c');
        textColors.put(TextColors.LIGHT_PURPLE, 'd');
        textColors.put(TextColors.YELLOW, 'e');
        textColors.put(TextColors.WHITE, 'f');
        textColors.put(TextColors.RESET, 'r');
    }

    @NotNull
    public static <T> Exceptional<?> autoDetectFromSponge(T object) {
        // CommandSource, Location, World, Gamemode
<<<<<<< HEAD
        if (object instanceof org.spongepowered.api.command.CommandSource) {
            return fromSponge((org.spongepowered.api.command.CommandSource) object);
=======
        if (object instanceof org.spongepowered.api.entity.living.player.Player) {
            return Optional.of(fromSponge((org.spongepowered.api.entity.living.player.Player) object));
        } else if (object instanceof org.spongepowered.api.command.CommandSource) {
            return fromSponge((org.spongepowered.api.command.CommandSource) object).toOptional();
>>>>>>> a3841c51
        } else if (object instanceof Location) {
            return Exceptional.of(fromSponge((Location) object));
        } else if (object instanceof World) {
            return Exceptional.of(fromSponge((World) object));
        } else if (object instanceof GameMode) {
            return Exceptional.of(fromSponge((GameMode) object));
        } else if (object instanceof User) {
<<<<<<< HEAD
            return Exceptional.of(new SpongePlayer(((Identifiable) object).getUniqueId(), ((Tamer) object).getName()));
=======
            return Optional.of(fromSponge((User) object));
>>>>>>> a3841c51
        } else if (object instanceof ItemStack) {
            return Exceptional.of(fromSponge((ItemStack) object));
        } else if (object instanceof Enchantment) {
            return fromSponge((Enchantment) object);
        }
        return Exceptional.empty();
    }

    @NotNull
    public static Exceptional<Enchantment> toSponge(Enchant enchantment) {

        enchantment.getEnchantment().name();
        
        // TODO GuusLieben, enchantment conversion (also update ItemStack conversions)
        return Exceptional.empty();
    }

    @NotNull
    public static Exceptional<? extends org.spongepowered.api.command.CommandSource> toSponge(CommandSource src) {
        if (src instanceof Console) return Exceptional.of(Sponge.getServer().getConsole());
        else if (src instanceof Player)
            return Exceptional.of(Sponge.getServer().getPlayer(((Player) src).getUniqueId()));
        return Exceptional.empty();
    }

    @NotNull
    public static PaginationList toSponge(Pagination pagination) {
        PaginationList.Builder builder = PaginationList.builder();

        if (null != pagination.getTitle()) builder.title(toSponge(pagination.getTitle()));
        if (null != pagination.getHeader()) builder.header(toSponge(pagination.getHeader()));
        if (null != pagination.getFooter()) builder.footer(toSponge(pagination.getFooter()));

        builder.padding(toSponge(pagination.getPadding()));
        builder.linesPerPage(pagination.getLinesPerPage().intValue());
        List<Text> convertedContent = pagination.getContent().stream().map(SpongeConversionUtil::toSponge).collect(Collectors.toList());
        builder.contents(convertedContent);
        return builder.build();
    }

    @NotNull
    public static ItemStack toSponge(Item<ItemStack> item) {
        // Create a copy of the ItemStack so Sponge doesn't modify the Item reference
        return item.getReference().orElse(ItemStack.empty()).copy();
    }

    @NotNull
    public static Text toSponge(org.dockbox.selene.core.text.Text message) {
        Iterable<org.dockbox.selene.core.text.Text> parts = message.getParts();
        Text.Builder b = Text.builder();
        AtomicBoolean isFirst = new AtomicBoolean(true);
        parts.forEach(part -> {
            // If we check the extra's of the first part, it'll endlessly loop here
            if (!isFirst.get() && !part.getExtra().isEmpty()) {
                b.append(toSponge(part));

            } else {
                Text.Builder pb = Text.builder();
                // Wrapping in parseColors first so internal color codes are parsed as well. Technically the FormattingCode
                // from TextSerializers won't be needed, but to ensure no trailing codes are left we use it here anyway.
                pb.append(TextSerializers.FORMATTING_CODE.deserialize(IntegratedResource.Companion.parseColors(part.toLegacy())));

                Exceptional<org.spongepowered.api.text.action.ClickAction<?>> clickAction = toSponge(part.getClickAction());
                clickAction.ifPresent(pb::onClick);

                Exceptional<org.spongepowered.api.text.action.HoverAction<?>> hoverAction = toSponge(part.getHoverAction());
                hoverAction.ifPresent(pb::onHover);

                Exceptional<org.spongepowered.api.text.action.ShiftClickAction<?>> shiftClickAction = toSponge(part.getShiftClickAction());
                shiftClickAction.ifPresent(pb::onShiftClick);

                b.append(pb.build());
            }
            isFirst.set(false);
        });

        return b.build();
    }

    @NotNull
    private static Exceptional<org.spongepowered.api.text.action.ShiftClickAction<?>> toSponge(ShiftClickAction<?> action) {
        if (null == action) return Exceptional.empty();
        Object result = action.getResult();
        if (action instanceof ShiftClickAction.InsertText) {
            return Exceptional.of(TextActions.insertText(((org.dockbox.selene.core.text.Text) result).toPlain()));
        }
        return Exceptional.empty();
    }

    @NotNull
    private static Exceptional<org.spongepowered.api.text.action.HoverAction<?>> toSponge(HoverAction<?> action) {
        if (null == action) return Exceptional.empty();
        Object result = action.getResult();
        if (action instanceof HoverAction.ShowText) {
            return Exceptional.of(TextActions.showText(toSponge(((org.dockbox.selene.core.text.Text) result))));
        }
        return Exceptional.empty();
    }

    @NotNull
    private static Exceptional<org.spongepowered.api.text.action.ClickAction<?>> toSponge(ClickAction<?> action) {
        if (null == action) return Exceptional.empty();
        Object result = action.getResult();
        if (action instanceof ClickAction.OpenUrl) {
            return Exceptional.of(TextActions.openUrl((URL) result));
        } else if (action instanceof ClickAction.RunCommand) {
            return Exceptional.of(TextActions.runCommand((String) result));
        } else if (action instanceof ClickAction.ChangePage) {
            return Exceptional.of(TextActions.changePage((int) result));
        } else if (action instanceof ClickAction.SuggestCommand) {
            return Exceptional.of(TextActions.suggestCommand((String) result));
        } else if (action instanceof ClickAction.ExecuteCallback) {
            return Exceptional.of(TextActions.executeCallback(commandSource -> {
                Consumer<CommandSource> consumer = ((ClickAction.ExecuteCallback) action).getResult();
                try {
                    fromSponge(commandSource).ifPresent(consumer).rethrow();
                } catch (Throwable throwable) {
                    commandSource.sendMessage(Text.of(IntegratedResource.UNKNOWN_ERROR.format(throwable.getMessage())));
                }
            }));
        }
        return Exceptional.empty();
    }

    @NotNull
    public static Exceptional<Location<World>> toSponge(org.dockbox.selene.core.objects.location.Location location) {
        Exceptional<World> world = toSponge(location.getWorld());
        if (world.errorPresent()) return Exceptional.of(world.getError());
        if (!world.isPresent()) return Exceptional.empty();
        Vector3d vector3d = new Vector3d(location.getVectorLoc().getXd(), location.getVectorLoc().getYd(), location.getVectorLoc().getZd());
        return Exceptional.of(new Location<>(world.get(), vector3d));
    }

    @NotNull
    public static Exceptional<Enchant> fromSponge(Enchantment enchantment) {
        try {
            String id = enchantment.getType().getId();
            int level = enchantment.getLevel();
            Enchant enchant = new Enchant(org.dockbox.selene.core.objects.item.Enchantment.valueOf(id.toUpperCase()), level);
            return Exceptional.of(enchant);
        } catch (IllegalArgumentException | NullPointerException e) {
            return Exceptional.of(e);
        }
    }

    @NotNull
    public static Item<ItemStack> fromSponge(ItemStack item) {
        // Create a copy of the ItemStack so Sponge doesn't modify the Item reference
        return new SpongeItem(item.copy());
    }

    @NotNull
    public static org.dockbox.selene.core.objects.location.Location fromSponge(Location<World> location) {
        org.dockbox.selene.core.objects.location.World world = fromSponge(location.getExtent());
        Vector3N vector3N = new Vector3N(location.getX(), location.getY(), location.getZ());
        return new org.dockbox.selene.core.objects.location.Location(vector3N, world);
    }

    @NotNull
    public static Exceptional<World> toSponge(org.dockbox.selene.core.objects.location.World world) {
        if (world instanceof SpongeWorld) {
            World wref = ((SpongeWorld) world).getReference();
            if (null != wref) return Exceptional.of(wref);
        }

        return Exceptional.of(() -> Sponge.getServer().getWorld(world.getWorldUniqueId())
                .orElseThrow(() -> new RuntimeException("World reference not present on server")));
    }

    @NotNull
    public static GameMode toSponge(Gamemode gamemode) {
        switch (gamemode) {
            case SURVIVAL:
                return GameModes.SURVIVAL;
            case CREATIVE:
                return GameModes.CREATIVE;
            case ADVENTURE:
                return GameModes.ADVENTURE;
            case SPECTATOR:
                return GameModes.SPECTATOR;
            case OTHER:
            default:
                return GameModes.NOT_SET;
        }
    }

    @SuppressWarnings("OptionalGetWithoutIsPresent")
    @NotNull
    public static org.dockbox.selene.core.text.Text fromSponge(Text text) {
        String style = fromSponge(text.getFormat().getStyle());
        String color = fromSponge(text.getFormat().getColor());
        String value = text.toPlainSingle();

        org.dockbox.selene.core.text.Text t = org.dockbox.selene.core.text.Text.of(color + style + value);

        text.getClickAction().map(SpongeConversionUtil::fromSponge).get().ifPresent(t::onClick);
        text.getHoverAction().map(SpongeConversionUtil::fromSponge).get().ifPresent(t::onHover);
        text.getShiftClickAction().map(SpongeConversionUtil::fromSponge).get().ifPresent(t::onShiftClick);

        // Last step
        text.getChildren().stream().map(SpongeConversionUtil::fromSponge).forEach(t::append);
        return t;
    }

    @SuppressWarnings("OverlyStrongTypeCast")
    private static Exceptional<ShiftClickAction<?>> fromSponge(org.spongepowered.api.text.action.ShiftClickAction<?> shiftClickAction) {
        if (shiftClickAction instanceof InsertText) {
            return Exceptional.of(new ShiftClickAction.InsertText(org.dockbox.selene.core.text.Text.of(
                    ((InsertText) shiftClickAction).getResult()))
            );
        } else return Exceptional.empty();
    }

    @SuppressWarnings("OverlyStrongTypeCast")
    private static Exceptional<HoverAction<?>> fromSponge(org.spongepowered.api.text.action.HoverAction<?> hoverAction) {
        if (hoverAction instanceof ShowText) {
            return Exceptional.of(new HoverAction.ShowText(fromSponge(((ShowText) hoverAction).getResult())));
        } else return Exceptional.empty();
    }

    @SuppressWarnings("OverlyStrongTypeCast")
    private static Exceptional<ClickAction<?>> fromSponge(org.spongepowered.api.text.action.ClickAction<?> clickAction) {
        if (clickAction instanceof OpenUrl) {
            return Exceptional.of(new ClickAction.OpenUrl(((OpenUrl) clickAction).getResult()));

        } else if (clickAction instanceof RunCommand) {
            return Exceptional.of(new ClickAction.RunCommand((((RunCommand) clickAction).getResult())));

        } else if (clickAction instanceof ChangePage) {
            return Exceptional.of(new ClickAction.ChangePage((((ChangePage) clickAction).getResult())));

        } else if (clickAction instanceof SuggestCommand) {
            return Exceptional.of(new ClickAction.SuggestCommand((((SuggestCommand) clickAction).getResult())));

        } else if (clickAction instanceof ExecuteCallback) {
            return Exceptional.of(new ClickAction.ExecuteCallback(src -> toSponge(src)
                    .ifPresent(ssrc -> ((ExecuteCallback) clickAction).getResult().accept(ssrc))
                    .ifAbsent(() -> Selene.log().warn("Attempted to execute callback with unknown source type '" + src + "', is it convertable?"))
            ));

        } else return Exceptional.empty();
    }

    private static String fromSponge(TextColor color) {
        return org.dockbox.selene.core.text.Text.sectionSymbol + textColors.getOrDefault(color, 'f') + "";
    }

    private static String fromSponge(TextStyle style) {
        final char styleChar = org.dockbox.selene.core.text.Text.sectionSymbol;
        String styleString = styleChar + "r";
        if (SeleneUtils.unwrap(style.isBold())) styleString += styleChar + 'l';
        if (SeleneUtils.unwrap(style.isItalic())) styleString += styleChar + 'o';
        if (SeleneUtils.unwrap(style.isObfuscated())) styleString += styleChar + 'k';
        if (SeleneUtils.unwrap(style.hasUnderline())) styleString += styleChar + 'n';
        if (SeleneUtils.unwrap(style.hasStrikethrough())) styleString += styleChar + 'm';
        return styleString;
    }


    @NotNull
    public static Player fromSponge(org.spongepowered.api.entity.living.player.Player player) {
        return fromSponge((User) player);
    }

    @NotNull
    public static Player fromSponge(org.spongepowered.api.entity.living.player.User player) {
        return new SpongePlayer(player.getUniqueId(), player.getName());
    }

    @NotNull
    public static Exceptional<CommandSource> fromSponge(org.spongepowered.api.command.CommandSource commandSource) {
        if (commandSource instanceof ConsoleSource) return Exceptional.of(SpongeConsole.Companion.getInstance());
        else if (commandSource instanceof org.spongepowered.api.entity.living.player.Player)
            return Exceptional.of(fromSponge((org.spongepowered.api.entity.living.player.Player) commandSource));
        return Exceptional.of(new TypeConversionException("Could not convert CommandSource type '" + commandSource.getClass().getCanonicalName() + "'"));
    }

    @NotNull
    public static org.dockbox.selene.core.objects.location.World fromSponge(World world) {
        Vector3i vector3i = world.getProperties().getSpawnPosition();
        Vector3N spawnLocation = new Vector3N(vector3i.getX(), vector3i.getY(), vector3i.getZ());

        return new SpongeWorld(
                world.getUniqueId(),
                world.getName(),
                world.getProperties().loadOnStartup(),
                spawnLocation,
                world.getProperties().getSeed(),
                fromSponge(world.getProperties().getGameMode()),
                world.getProperties().getGameRules()
        );
    }

    @NotNull
    public static Gamemode fromSponge(GameMode gamemode) {
        try {
            return Enum.valueOf(Gamemode.class, gamemode.toString());
        } catch (IllegalArgumentException | NullPointerException e) {
            return Gamemode.OTHER;
        }
    }

    @NotNull
    public static WorldCreatingProperties fromSponge(org.spongepowered.api.world.storage.WorldProperties worldProperties) {
        Vector3i vector3i = worldProperties.getSpawnPosition();
        Vector3N spawnLocation = new Vector3N(vector3i.getX(), vector3i.getY(), vector3i.getZ());

        return new WorldCreatingProperties(
                worldProperties.getWorldName(),
                worldProperties.getUniqueId(),
                worldProperties.loadOnStartup(),
                spawnLocation,
                worldProperties.getSeed(),
                fromSponge(worldProperties.getGameMode()),
                worldProperties.getGameRules()
        );
    }

    public static Warp fromSponge(io.github.nucleuspowered.nucleus.api.nucleusdata.Warp warp) {
        org.dockbox.selene.core.objects.location.Location location = warp.getLocation()
                .map(SpongeConversionUtil::fromSponge)
                .orElse(org.dockbox.selene.core.objects.location.Location.Companion.getEMPTY());

        return new Warp(
                warp.getDescription().map(Text::toString),
                warp.getCategory(),
                location,
                warp.getName()
        );
    }
}<|MERGE_RESOLUTION|>--- conflicted
+++ resolved
@@ -27,17 +27,12 @@
 import org.dockbox.selene.core.objects.location.Warp;
 import org.dockbox.selene.core.objects.optional.Exceptional;
 import org.dockbox.selene.core.objects.targets.CommandSource;
-<<<<<<< HEAD
 import org.dockbox.selene.core.objects.targets.Console;
-import org.dockbox.selene.core.objects.tuple.Vector3D;
+import org.dockbox.selene.core.objects.targets.Identifiable;
+import org.dockbox.selene.core.objects.tuple.Vector3N;
 import org.dockbox.selene.core.objects.user.Gamemode;
 import org.dockbox.selene.core.objects.user.Player;
 import org.dockbox.selene.core.server.Selene;
-=======
-import org.dockbox.selene.core.objects.tuple.Vector3N;
-import org.dockbox.selene.core.objects.user.Gamemode;
-import org.dockbox.selene.core.objects.user.Player;
->>>>>>> a3841c51
 import org.dockbox.selene.core.text.actions.ClickAction;
 import org.dockbox.selene.core.text.actions.HoverAction;
 import org.dockbox.selene.core.text.actions.ShiftClickAction;
@@ -51,6 +46,7 @@
 import org.jetbrains.annotations.NotNull;
 import org.spongepowered.api.Sponge;
 import org.spongepowered.api.command.source.ConsoleSource;
+import org.spongepowered.api.entity.Tamer;
 import org.spongepowered.api.entity.living.player.User;
 import org.spongepowered.api.entity.living.player.gamemode.GameMode;
 import org.spongepowered.api.entity.living.player.gamemode.GameModes;
@@ -110,15 +106,10 @@
     @NotNull
     public static <T> Exceptional<?> autoDetectFromSponge(T object) {
         // CommandSource, Location, World, Gamemode
-<<<<<<< HEAD
-        if (object instanceof org.spongepowered.api.command.CommandSource) {
+        if (object instanceof org.spongepowered.api.entity.living.player.Player) {
+            return Exceptional.of(fromSponge((org.spongepowered.api.entity.living.player.Player) object));
+        } else if (object instanceof org.spongepowered.api.command.CommandSource) {
             return fromSponge((org.spongepowered.api.command.CommandSource) object);
-=======
-        if (object instanceof org.spongepowered.api.entity.living.player.Player) {
-            return Optional.of(fromSponge((org.spongepowered.api.entity.living.player.Player) object));
-        } else if (object instanceof org.spongepowered.api.command.CommandSource) {
-            return fromSponge((org.spongepowered.api.command.CommandSource) object).toOptional();
->>>>>>> a3841c51
         } else if (object instanceof Location) {
             return Exceptional.of(fromSponge((Location) object));
         } else if (object instanceof World) {
@@ -126,11 +117,7 @@
         } else if (object instanceof GameMode) {
             return Exceptional.of(fromSponge((GameMode) object));
         } else if (object instanceof User) {
-<<<<<<< HEAD
             return Exceptional.of(new SpongePlayer(((Identifiable) object).getUniqueId(), ((Tamer) object).getName()));
-=======
-            return Optional.of(fromSponge((User) object));
->>>>>>> a3841c51
         } else if (object instanceof ItemStack) {
             return Exceptional.of(fromSponge((ItemStack) object));
         } else if (object instanceof Enchantment) {
