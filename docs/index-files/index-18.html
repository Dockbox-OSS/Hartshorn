<!DOCTYPE HTML>
<!-- NewPage -->
<html lang="en"><head>
    <title>S-index </title>
    <meta http-equiv="Content-Type" content="text/html; charset=utf-8">
    <meta name="dc.created" content="2020-03-25">
    <link rel="stylesheet" type="text/css" href="../stylesheet.css" title="Style">
    <link rel="stylesheet" type="text/css" href="../dokka-javadoc-stylesheet.css" title="Style">
    <link rel="stylesheet" type="text/css" href="../jquery/jquery-ui.css" title="Style">
    <script type="text/javascript" src="../jquery/jquery-3.3.1.js"></script>
    <script type="text/javascript" src="../jquery/jquery-migrate-3.0.1.js"></script>
    <script type="text/javascript" src="../jquery/jquery-ui.js"></script>

    <script type="text/javascript" src="../search.js"></script>
    <script async type="text/javascript" src="../module-search-index.js"></script>
    <script async type="text/javascript" src="../package-search-index.js"></script>
    <script async type="text/javascript" src="../type-search-index.js"></script>
    <script async type="text/javascript" src="../member-search-index.js"></script>
    <script async type="text/javascript" src="../tag-search-index.js"></script>
</head><body>
<script type="text/javascript">
var pathtoroot = "../";
</script>
<noscript>
    <div>JavaScript is disabled on your browser.</div>
</noscript><header role="banner">
    <nav role="navigation">
        <div class="fixedNav">
            <!-- ========= START OF TOP NAVBAR ======= -->
            <div class="topNav"><a id="navbar.top">
                <!--   -->
            </a>
                <div class="skipNav"><a href="#skip.navbar.top" title="Skip navigation links">Skip navigation links</a>
                </div>
                <a id="navbar.top.firstrow">
                    <!--   -->
                </a>
                <ul class="navList" title="Navigation">
    <li><a href="../index.html">Overview</a></li>
    
    <li><a href="package-summary.html">Package</a></li>
    
    <li>Class</li>
    
    <li><a href="package-tree.html">Tree</a></li>
    
    <li><a href="../deprecated.html">Deprecated</a></li>
    <li><a href="../index-files/index-1.html">Index</a></li>
    <li>Help</li>
</ul></div>
            <div class="subNav">

    <ul class="navList">
            <li><a href="index-17.html">PREV&nbsp;LETTER</a></li>
        
            <li><a href="index-19.html">NEXT&nbsp;LETTER</a></li>
        </ul>
<ul class="navList" id="allclasses_navbar_top" style="display: block;">
    <li><a href="../allclasses.html">All&nbsp;Classes</a></li>
</ul>

<ul class="navListSearch">
<li><label for="search">SEARCH:</label>
<input type="text" id="search" value="search" class="ui-autocomplete-input" autocomplete="off" placeholder="Search">
<input type="reset" id="reset" value="reset">
</li>
</ul>
<div>
<script type="text/javascript"><!--
  allClassesLink = document.getElementById("allclasses_navbar_top");
  if(window==top) {
    allClassesLink.style.display = "block";
  }
  else {
    allClassesLink.style.display = "none";
  }
  //-->
</script>
<noscript>
<div>JavaScript is disabled on your browser.</div>
</noscript>
</div>
<a id="skip.navbar.top">
<!--   -->
</a></div><!-- ========= END OF TOP NAVBAR ========= -->
        </div>
        <div class="navPadding">&nbsp;</div>
        <script type="text/javascript"><!--
        $('.navPadding').css('padding-top', $('.fixedNav').css("height"));
        //-->
        </script>
    </nav>
</header>

<main role="main">
    <div class="contentContainer">
        
            <a href="index-1.html">A</a>&nbsp;
        
            <a href="index-2.html">B</a>&nbsp;
        
            <a href="index-3.html">C</a>&nbsp;
        
            <a href="index-4.html">D</a>&nbsp;
        
            <a href="index-5.html">E</a>&nbsp;
        
            <a href="index-6.html">F</a>&nbsp;
        
            <a href="index-7.html">G</a>&nbsp;
        
            <a href="index-8.html">H</a>&nbsp;
        
            <a href="index-9.html">I</a>&nbsp;
        
            <a href="index-10.html">J</a>&nbsp;
        
            <a href="index-11.html">K</a>&nbsp;
        
            <a href="index-12.html">L</a>&nbsp;
        
            <a href="index-13.html">M</a>&nbsp;
        
            <a href="index-14.html">N</a>&nbsp;
        
            <a href="index-15.html">O</a>&nbsp;
        
            <a href="index-16.html">P</a>&nbsp;
        
            <a href="index-17.html">R</a>&nbsp;
        
            <a href="index-18.html">S</a>&nbsp;
        
            <a href="index-19.html">T</a>&nbsp;
        
            <a href="index-20.html">U</a>&nbsp;
        
            <a href="index-21.html">V</a>&nbsp;
        
            <a href="index-22.html">W</a>&nbsp;
        
            <a href="index-23.html">X</a>&nbsp;
        
            <a href="index-24.html">Y</a>&nbsp;
        
            <a href="index-25.html">Z</a>&nbsp;
        
            <a href="index-26.html">[</a>&nbsp;
        
        <h2 class="title">S</h2>
        <dl>
        
            <dt>
                
                <span class="memberNameLink">
                
                    <a href="../org/dockbox/selene/core/impl/util/files/annotations/Default.html#saveDefaultIfNull()">saveDefaultIfNull()</a>
                
                </span> - function in org.dockbox.selene.core.impl.util.files.annotations.<a href=../org/dockbox/selene/core/impl/util/files/annotations/Default.html>Default</a>
                

            </dt>
            <dd>If true, this value is also used to save the default if the node doesn't exist.</dd>

        
            <dt>
                
                <span class="memberNameLink">
                
                    <a href="../org/dockbox/selene/core/server/Selene.html">Selene</a>
                
                </span> - class in org.dockbox.selene.core.server
                

            </dt>
            <dd>The global <a href=../org/dockbox/selene/core/server/Selene.html>Selene</a> instance used to grant access to various components.</dd>

        
            <dt>
                
                <span class="memberNameLink">
                
                    <a href="../org/dockbox/selene/core/server/Selene.IntegratedExtension.html">Selene.IntegratedExtension</a>
                
                </span> - class in org.dockbox.selene.core.server.<a href=../org/dockbox/selene/core/server/Selene.html>Selene</a>
                

            </dt>
            <dd>Low-level interface, used by the default IntegratedExtension as indicated by the mappings provided by the platform implementation.</dd>

        
            <dt>
                
                <span class="memberNameLink">
                
                    <a href="../org/dockbox/selene/core/server/Selene.ServerType.html">Selene.ServerType</a>
                
                </span> - class in org.dockbox.selene.core.server.<a href=../org/dockbox/selene/core/server/Selene.html>Selene</a>
                

            </dt>
            <dd>Server type definitions containing display names, minimum/preferred versions, and whether or not the platform provides access to Native Minecraft Sources (NMS).</dd>

        
            <dt>
                
                <span class="memberNameLink">
                
                    <a href="../org/dockbox/selene/sponge/SeleneSpongeImpl.html">SeleneSpongeImpl</a>
                
                </span> - class in org.dockbox.selene.sponge
                

            </dt>
            <dd>Sponge implementation of Selene, using events to initiate startup tasks.</dd>

        
            <dt>
                
                <span class="memberNameLink">
                
                    <a href="../org/dockbox/selene/core/text/Text.html#send(Array)">send(Array)</a>
                
                </span> - function in org.dockbox.selene.core.text.<a href=../org/dockbox/selene/core/text/Text.html>Text</a>
                

            </dt>
            <dd>&nbsp;</dd>

        
            <dt>
                
                <span class="memberNameLink">
                
                    <a href="../org/dockbox/selene/core/objects/user/Player.html#send(ResourceEntry)">send(ResourceEntry)</a>
                
                </span> - function in org.dockbox.selene.core.objects.targets.<a href=../org/dockbox/selene/core/objects/targets/MessageReceiver.html>MessageReceiver</a>
                

            </dt>
            <dd>&nbsp;</dd>

        
            <dt>
                
                <span class="memberNameLink">
                
                    <a href="../org/dockbox/selene/core/objects/user/Player.html#send(Text)">send(Text)</a>
                
                </span> - function in org.dockbox.selene.core.objects.targets.<a href=../org/dockbox/selene/core/objects/targets/MessageReceiver.html>MessageReceiver</a>
                

            </dt>
            <dd>&nbsp;</dd>

        
            <dt>
                
                <span class="memberNameLink">
                
                    <a href="../org/dockbox/selene/core/objects/user/Player.html#send(CharSequence)">send(CharSequence)</a>
                
                </span> - function in org.dockbox.selene.core.objects.targets.<a href=../org/dockbox/selene/core/objects/targets/MessageReceiver.html>MessageReceiver</a>
                

            </dt>
            <dd>&nbsp;</dd>

        
            <dt>
                
                <span class="memberNameLink">
                
                    <a href="../org/dockbox/selene/core/objects/user/Player.html#send(ResourceEntry)">send(ResourceEntry)</a>
                
                </span> - function in org.dockbox.selene.core.objects.targets.<a href=../org/dockbox/selene/core/objects/targets/MessageReceiver.html>MessageReceiver</a>
                

            </dt>
            <dd>&nbsp;</dd>

        
            <dt>
                
                <span class="memberNameLink">
                
                    <a href="../org/dockbox/selene/core/objects/user/Player.html#send(Text)">send(Text)</a>
                
                </span> - function in org.dockbox.selene.core.objects.targets.<a href=../org/dockbox/selene/core/objects/targets/MessageReceiver.html>MessageReceiver</a>
                

            </dt>
            <dd>&nbsp;</dd>

        
            <dt>
                
                <span class="memberNameLink">
                
                    <a href="../org/dockbox/selene/core/objects/user/Player.html#send(CharSequence)">send(CharSequence)</a>
                
                </span> - function in org.dockbox.selene.core.objects.targets.<a href=../org/dockbox/selene/core/objects/targets/MessageReceiver.html>MessageReceiver</a>
                

            </dt>
            <dd>&nbsp;</dd>

        
            <dt>
                
                <span class="memberNameLink">
                
                    <a href="../org/dockbox/selene/core/objects/targets/CommandSource.None.html#send(ResourceEntry)">send(ResourceEntry)</a>
                
                </span> - function in org.dockbox.selene.core.objects.targets.<a href=../org/dockbox/selene/core/objects/targets/CommandSource.None.html>CommandSource.None</a>
                

            </dt>
            <dd>&nbsp;</dd>

        
            <dt>
                
                <span class="memberNameLink">
                
                    <a href="../org/dockbox/selene/core/objects/targets/CommandSource.None.html#send(Text)">send(Text)</a>
                
                </span> - function in org.dockbox.selene.core.objects.targets.<a href=../org/dockbox/selene/core/objects/targets/CommandSource.None.html>CommandSource.None</a>
                

            </dt>
            <dd>&nbsp;</dd>

        
            <dt>
                
                <span class="memberNameLink">
                
                    <a href="../org/dockbox/selene/core/objects/targets/CommandSource.None.html#send(CharSequence)">send(CharSequence)</a>
                
                </span> - function in org.dockbox.selene.core.objects.targets.<a href=../org/dockbox/selene/core/objects/targets/CommandSource.None.html>CommandSource.None</a>
                

            </dt>
            <dd>&nbsp;</dd>

        
            <dt>
                
                <span class="memberNameLink">
                
                    <a href="../org/dockbox/selene/sponge/objects/targets/SpongeConsole.html#send(ResourceEntry)">send(ResourceEntry)</a>
                
                </span> - function in org.dockbox.selene.core.objects.targets.<a href=../org/dockbox/selene/core/objects/targets/Console.html>Console</a>
                

            </dt>
            <dd>&nbsp;</dd>

        
            <dt>
                
                <span class="memberNameLink">
                
                    <a href="../org/dockbox/selene/sponge/objects/targets/SpongeConsole.html#send(CharSequence)">send(CharSequence)</a>
                
                </span> - function in org.dockbox.selene.core.objects.targets.<a href=../org/dockbox/selene/core/objects/targets/Console.html>Console</a>
                

            </dt>
            <dd>&nbsp;</dd>

        
            <dt>
                
                <span class="memberNameLink">
                
                    <a href="../org/dockbox/selene/core/objects/user/Player.html#send(Text)">send(Text)</a>
                
                </span> - function in org.dockbox.selene.core.objects.targets.<a href=../org/dockbox/selene/core/objects/targets/MessageReceiver.html>MessageReceiver</a>
                

            </dt>
            <dd>&nbsp;</dd>

        
            <dt>
                
                <span class="memberNameLink">
                
                    <a href="../org/dockbox/selene/core/objects/user/Player.html#send(ResourceEntry)">send(ResourceEntry)</a>
                
                </span> - function in org.dockbox.selene.core.objects.targets.<a href=../org/dockbox/selene/core/objects/targets/MessageReceiver.html>MessageReceiver</a>
                

            </dt>
            <dd>&nbsp;</dd>

        
            <dt>
                
                <span class="memberNameLink">
                
                    <a href="../org/dockbox/selene/core/objects/user/Player.html#send(Text)">send(Text)</a>
                
                </span> - function in org.dockbox.selene.core.objects.targets.<a href=../org/dockbox/selene/core/objects/targets/MessageReceiver.html>MessageReceiver</a>
                

            </dt>
            <dd>&nbsp;</dd>

        
            <dt>
                
                <span class="memberNameLink">
                
                    <a href="../org/dockbox/selene/core/objects/user/Player.html#send(CharSequence)">send(CharSequence)</a>
                
                </span> - function in org.dockbox.selene.core.objects.targets.<a href=../org/dockbox/selene/core/objects/targets/MessageReceiver.html>MessageReceiver</a>
                

            </dt>
            <dd>&nbsp;</dd>

        
            <dt>
                
                <span class="memberNameLink">
                
                    <a href="../org/dockbox/selene/core/objects/user/Player.html#send(ResourceEntry)">send(ResourceEntry)</a>
                
                </span> - function in org.dockbox.selene.core.objects.targets.<a href=../org/dockbox/selene/core/objects/targets/MessageReceiver.html>MessageReceiver</a>
                

            </dt>
            <dd>&nbsp;</dd>

        
            <dt>
                
                <span class="memberNameLink">
                
                    <a href="../org/dockbox/selene/core/objects/user/Player.html#send(Text)">send(Text)</a>
                
                </span> - function in org.dockbox.selene.core.objects.targets.<a href=../org/dockbox/selene/core/objects/targets/MessageReceiver.html>MessageReceiver</a>
                

            </dt>
            <dd>&nbsp;</dd>

        
            <dt>
                
                <span class="memberNameLink">
                
                    <a href="../org/dockbox/selene/core/objects/user/Player.html#send(CharSequence)">send(CharSequence)</a>
                
                </span> - function in org.dockbox.selene.core.objects.targets.<a href=../org/dockbox/selene/core/objects/targets/MessageReceiver.html>MessageReceiver</a>
                

            </dt>
            <dd>&nbsp;</dd>

        
            <dt>
                
                <span class="memberNameLink">
                
                    <a href="../org/dockbox/selene/core/text/navigation/Pagination.html#send(MessageReceiver)">send(MessageReceiver)</a>
                
                </span> - function in org.dockbox.selene.core.text.navigation.<a href=../org/dockbox/selene/core/text/navigation/Pagination.html>Pagination</a>
                

            </dt>
            <dd>&nbsp;</dd>

        
            <dt>
                
                <span class="memberNameLink">
                
                    <a href="../org/dockbox/selene/sponge/text/navigation/SpongePagination.html#send(MessageReceiver)">send(MessageReceiver)</a>
                
                </span> - function in org.dockbox.selene.sponge.text.navigation.<a href=../org/dockbox/selene/sponge/text/navigation/SpongePagination.html>SpongePagination</a>
                

            </dt>
            <dd>&nbsp;</dd>

        
            <dt>
                
                <span class="memberNameLink">
                
                    <a href="../org/dockbox/selene/sponge/text/navigation/SpongePagination.html#send(MessageReceiver)">send(MessageReceiver)</a>
                
                </span> - function in org.dockbox.selene.core.text.navigation.<a href=../org/dockbox/selene/core/text/navigation/Pagination.html>Pagination</a>
                

            </dt>
            <dd>&nbsp;</dd>

        
            <dt>
                
                <span class="memberNameLink">
                
                    <a href="../org/dockbox/selene/sponge/objects/discord/MagiBridgeCommandSource.html#send(ResourceEntry)">send(ResourceEntry)</a>
                
                </span> - function in org.dockbox.selene.sponge.objects.discord.<a href=../org/dockbox/selene/sponge/objects/discord/MagiBridgeCommandSource.html>MagiBridgeCommandSource</a>
                

            </dt>
            <dd>&nbsp;</dd>

        
            <dt>
                
                <span class="memberNameLink">
                
                    <a href="../org/dockbox/selene/sponge/objects/discord/MagiBridgeCommandSource.html#send(Text)">send(Text)</a>
                
                </span> - function in org.dockbox.selene.sponge.objects.discord.<a href=../org/dockbox/selene/sponge/objects/discord/MagiBridgeCommandSource.html>MagiBridgeCommandSource</a>
                

            </dt>
            <dd>&nbsp;</dd>

        
            <dt>
                
                <span class="memberNameLink">
                
                    <a href="../org/dockbox/selene/sponge/objects/discord/MagiBridgeCommandSource.html#send(CharSequence)">send(CharSequence)</a>
                
                </span> - function in org.dockbox.selene.sponge.objects.discord.<a href=../org/dockbox/selene/sponge/objects/discord/MagiBridgeCommandSource.html>MagiBridgeCommandSource</a>
                

            </dt>
            <dd>&nbsp;</dd>

        
            <dt>
                
                <span class="memberNameLink">
                
                    <a href="../org/dockbox/selene/sponge/objects/targets/SpongeConsole.html#send(Text)">send(Text)</a>
                
                </span> - function in org.dockbox.selene.sponge.objects.targets.<a href=../org/dockbox/selene/sponge/objects/targets/SpongeConsole.html>SpongeConsole</a>
                

            </dt>
            <dd>&nbsp;</dd>

        
            <dt>
                
                <span class="memberNameLink">
                
                    <a href="../org/dockbox/selene/sponge/objects/targets/SpongeConsole.html#send(CharSequence)">send(CharSequence)</a>
                
                </span> - function in org.dockbox.selene.core.objects.targets.<a href=../org/dockbox/selene/core/objects/targets/Console.html>Console</a>
                

            </dt>
            <dd>&nbsp;</dd>

        
            <dt>
                
                <span class="memberNameLink">
                
                    <a href="../org/dockbox/selene/sponge/objects/targets/SpongeConsole.html#send(ResourceEntry)">send(ResourceEntry)</a>
                
                </span> - function in org.dockbox.selene.core.objects.targets.<a href=../org/dockbox/selene/core/objects/targets/Console.html>Console</a>
                

            </dt>
            <dd>&nbsp;</dd>

        
            <dt>
                
                <span class="memberNameLink">
                
                    <a href="../org/dockbox/selene/sponge/objects/targets/SpongePlayer.html#send(Text)">send(Text)</a>
                
                </span> - function in org.dockbox.selene.sponge.objects.targets.<a href=../org/dockbox/selene/sponge/objects/targets/SpongePlayer.html>SpongePlayer</a>
                

            </dt>
            <dd>&nbsp;</dd>

        
            <dt>
                
                <span class="memberNameLink">
                
                    <a href="../org/dockbox/selene/sponge/objects/targets/SpongePlayer.html#send(CharSequence)">send(CharSequence)</a>
                
                </span> - function in org.dockbox.selene.sponge.objects.targets.<a href=../org/dockbox/selene/sponge/objects/targets/SpongePlayer.html>SpongePlayer</a>
                

            </dt>
            <dd>&nbsp;</dd>

        
            <dt>
                
                <span class="memberNameLink">
                
                    <a href="../org/dockbox/selene/sponge/objects/targets/SpongePlayer.html#send(ResourceEntry)">send(ResourceEntry)</a>
                
                </span> - function in org.dockbox.selene.sponge.objects.targets.<a href=../org/dockbox/selene/sponge/objects/targets/SpongePlayer.html>SpongePlayer</a>
                

            </dt>
            <dd>&nbsp;</dd>

        
            <dt>
                
                <span class="memberNameLink">
                
                    <a href="../org/dockbox/selene/core/events/chat/SendChatEvent.html">SendChatEvent</a>
                
                </span> - class in org.dockbox.selene.core.events.chat
                

            </dt>
            <dd>&nbsp;</dd>

        
            <dt>
                
                <span class="memberNameLink">
                
                    <a href="../org/dockbox/selene/core/objects/user/Player.html#sendPagination(Pagination)">sendPagination(Pagination)</a>
                
                </span> - function in org.dockbox.selene.core.objects.targets.<a href=../org/dockbox/selene/core/objects/targets/MessageReceiver.html>MessageReceiver</a>
                

            </dt>
            <dd>&nbsp;</dd>

        
            <dt>
                
                <span class="memberNameLink">
                
                    <a href="../org/dockbox/selene/core/objects/user/Player.html#sendPagination(Pagination)">sendPagination(Pagination)</a>
                
                </span> - function in org.dockbox.selene.core.objects.targets.<a href=../org/dockbox/selene/core/objects/targets/MessageReceiver.html>MessageReceiver</a>
                

            </dt>
            <dd>&nbsp;</dd>

        
            <dt>
                
                <span class="memberNameLink">
                
                    <a href="../org/dockbox/selene/core/objects/targets/CommandSource.None.html#sendPagination(Pagination)">sendPagination(Pagination)</a>
                
                </span> - function in org.dockbox.selene.core.objects.targets.<a href=../org/dockbox/selene/core/objects/targets/CommandSource.None.html>CommandSource.None</a>
                

            </dt>
            <dd>&nbsp;</dd>

        
            <dt>
                
                <span class="memberNameLink">
                
                    <a href="../org/dockbox/selene/core/objects/user/Player.html#sendPagination(Pagination)">sendPagination(Pagination)</a>
                
                </span> - function in org.dockbox.selene.core.objects.targets.<a href=../org/dockbox/selene/core/objects/targets/MessageReceiver.html>MessageReceiver</a>
                

            </dt>
            <dd>&nbsp;</dd>

        
            <dt>
                
                <span class="memberNameLink">
                
                    <a href="../org/dockbox/selene/core/objects/user/Player.html#sendPagination(Pagination)">sendPagination(Pagination)</a>
                
                </span> - function in org.dockbox.selene.core.objects.targets.<a href=../org/dockbox/selene/core/objects/targets/MessageReceiver.html>MessageReceiver</a>
                

            </dt>
            <dd>&nbsp;</dd>

        
            <dt>
                
                <span class="memberNameLink">
                
                    <a href="../org/dockbox/selene/core/objects/user/Player.html#sendPagination(Pagination)">sendPagination(Pagination)</a>
                
                </span> - function in org.dockbox.selene.core.objects.targets.<a href=../org/dockbox/selene/core/objects/targets/MessageReceiver.html>MessageReceiver</a>
                

            </dt>
            <dd>&nbsp;</dd>

        
            <dt>
                
                <span class="memberNameLink">
                
                    <a href="../org/dockbox/selene/sponge/objects/discord/MagiBridgeCommandSource.html#sendPagination(Pagination)">sendPagination(Pagination)</a>
                
                </span> - function in org.dockbox.selene.sponge.objects.discord.<a href=../org/dockbox/selene/sponge/objects/discord/MagiBridgeCommandSource.html>MagiBridgeCommandSource</a>
                

            </dt>
            <dd>&nbsp;</dd>

        
            <dt>
                
                <span class="memberNameLink">
                
                    <a href="../org/dockbox/selene/sponge/objects/targets/SpongeConsole.html#sendPagination(Pagination)">sendPagination(Pagination)</a>
                
                </span> - function in org.dockbox.selene.sponge.objects.targets.<a href=../org/dockbox/selene/sponge/objects/targets/SpongeConsole.html>SpongeConsole</a>
                

            </dt>
            <dd>&nbsp;</dd>

        
            <dt>
                
                <span class="memberNameLink">
                
                    <a href="../org/dockbox/selene/sponge/objects/targets/SpongePlayer.html#sendPagination(Pagination)">sendPagination(Pagination)</a>
                
                </span> - function in org.dockbox.selene.sponge.objects.targets.<a href=../org/dockbox/selene/sponge/objects/targets/SpongePlayer.html>SpongePlayer</a>
                

            </dt>
            <dd>&nbsp;</dd>

        
            <dt>
                
                <span class="memberNameLink">
                
                    <a href="../org/dockbox/selene/core/events/discord/DiscordCommandContext.html#sendToAuthor(Text)">sendToAuthor(Text)</a>
                
                </span> - function in org.dockbox.selene.core.events.discord.<a href=../org/dockbox/selene/core/events/discord/DiscordCommandContext.html>DiscordCommandContext</a>
                

            </dt>
            <dd>&nbsp;</dd>

        
            <dt>
                
                <span class="memberNameLink">
                
                    <a href="../org/dockbox/selene/core/events/discord/DiscordCommandContext.html#sendToAuthor(CharSequence)">sendToAuthor(CharSequence)</a>
                
                </span> - function in org.dockbox.selene.core.events.discord.<a href=../org/dockbox/selene/core/events/discord/DiscordCommandContext.html>DiscordCommandContext</a>
                

            </dt>
            <dd>&nbsp;</dd>

        
            <dt>
                
                <span class="memberNameLink">
                
                    <a href="../org/dockbox/selene/core/events/discord/DiscordCommandContext.html#sendToAuthor(ResourceEntry)">sendToAuthor(ResourceEntry)</a>
                
                </span> - function in org.dockbox.selene.core.events.discord.<a href=../org/dockbox/selene/core/events/discord/DiscordCommandContext.html>DiscordCommandContext</a>
                

            </dt>
            <dd>&nbsp;</dd>

        
            <dt>
                
                <span class="memberNameLink">
                
                    <a href="../org/dockbox/selene/core/events/discord/DiscordCommandContext.html#sendToChannel(Text)">sendToChannel(Text)</a>
                
                </span> - function in org.dockbox.selene.core.events.discord.<a href=../org/dockbox/selene/core/events/discord/DiscordCommandContext.html>DiscordCommandContext</a>
                

            </dt>
            <dd>&nbsp;</dd>

        
            <dt>
                
                <span class="memberNameLink">
                
                    <a href="../org/dockbox/selene/core/events/discord/DiscordCommandContext.html#sendToChannel(CharSequence)">sendToChannel(CharSequence)</a>
                
                </span> - function in org.dockbox.selene.core.events.discord.<a href=../org/dockbox/selene/core/events/discord/DiscordCommandContext.html>DiscordCommandContext</a>
                

            </dt>
            <dd>&nbsp;</dd>

        
            <dt>
                
                <span class="memberNameLink">
                
                    <a href="../org/dockbox/selene/core/events/discord/DiscordCommandContext.html#sendToChannel(ResourceEntry)">sendToChannel(ResourceEntry)</a>
                
                </span> - function in org.dockbox.selene.core.events.discord.<a href=../org/dockbox/selene/core/events/discord/DiscordCommandContext.html>DiscordCommandContext</a>
                

            </dt>
            <dd>&nbsp;</dd>

        
            <dt>
                
                <span class="memberNameLink">
                
                    <a href="../org/dockbox/selene/sponge/util/discord/SpongeDiscordUtils.html#sendToTextChannel(Text,MessageChannel)">sendToTextChannel(Text,MessageChannel)</a>
                
                </span> - function in org.dockbox.selene.core.impl.util.discord.<a href=../org/dockbox/selene/core/impl/util/discord/DefaultDiscordUtils.html>DefaultDiscordUtils</a>
                

            </dt>
            <dd>&nbsp;</dd>

        
            <dt>
                
                <span class="memberNameLink">
                
                    <a href="../org/dockbox/selene/core/impl/util/discord/DefaultDiscordUtils.html#sendToTextChannel(CharSequence,MessageChannel)">sendToTextChannel(CharSequence,MessageChannel)</a>
                
                </span> - function in org.dockbox.selene.core.impl.util.discord.<a href=../org/dockbox/selene/core/impl/util/discord/DefaultDiscordUtils.html>DefaultDiscordUtils</a>
                

            </dt>
            <dd>&nbsp;</dd>

        
            <dt>
                
                <span class="memberNameLink">
                
                    <a href="../org/dockbox/selene/core/impl/util/discord/DefaultDiscordUtils.html#sendToTextChannel(ResourceEntry,MessageChannel)">sendToTextChannel(ResourceEntry,MessageChannel)</a>
                
                </span> - function in org.dockbox.selene.core.impl.util.discord.<a href=../org/dockbox/selene/core/impl/util/discord/DefaultDiscordUtils.html>DefaultDiscordUtils</a>
                

            </dt>
            <dd>&nbsp;</dd>

        
            <dt>
                
                <span class="memberNameLink">
                
                    <a href="../org/dockbox/selene/core/util/discord/DiscordUtils.html#sendToTextChannel(Text,MessageChannel)">sendToTextChannel(Text,MessageChannel)</a>
                
                </span> - function in org.dockbox.selene.core.util.discord.<a href=../org/dockbox/selene/core/util/discord/DiscordUtils.html>DiscordUtils</a>
                

            </dt>
            <dd>&nbsp;</dd>

        
            <dt>
                
                <span class="memberNameLink">
                
                    <a href="../org/dockbox/selene/core/util/discord/DiscordUtils.html#sendToTextChannel(Text,MessageChannel)">sendToTextChannel(Text,MessageChannel)</a>
                
                </span> - function in org.dockbox.selene.core.util.discord.<a href=../org/dockbox/selene/core/util/discord/DiscordUtils.html>DiscordUtils</a>
                

            </dt>
            <dd>&nbsp;</dd>

        
            <dt>
                
                <span class="memberNameLink">
                
                    <a href="../org/dockbox/selene/core/util/discord/DiscordUtils.html#sendToTextChannel(CharSequence,MessageChannel)">sendToTextChannel(CharSequence,MessageChannel)</a>
                
                </span> - function in org.dockbox.selene.core.util.discord.<a href=../org/dockbox/selene/core/util/discord/DiscordUtils.html>DiscordUtils</a>
                

            </dt>
            <dd>&nbsp;</dd>

        
            <dt>
                
                <span class="memberNameLink">
                
                    <a href="../org/dockbox/selene/core/util/discord/DiscordUtils.html#sendToTextChannel(ResourceEntry,MessageChannel)">sendToTextChannel(ResourceEntry,MessageChannel)</a>
                
                </span> - function in org.dockbox.selene.core.util.discord.<a href=../org/dockbox/selene/core/util/discord/DiscordUtils.html>DiscordUtils</a>
                

            </dt>
            <dd>&nbsp;</dd>

        
            <dt>
                
                <span class="memberNameLink">
                
                    <a href="../org/dockbox/selene/sponge/util/discord/SpongeDiscordUtils.html#sendToTextChannel(Text,MessageChannel)">sendToTextChannel(Text,MessageChannel)</a>
                
                </span> - function in org.dockbox.selene.core.impl.util.discord.<a href=../org/dockbox/selene/core/impl/util/discord/DefaultDiscordUtils.html>DefaultDiscordUtils</a>
                

            </dt>
            <dd>&nbsp;</dd>

        
            <dt>
                
                <span class="memberNameLink">
                
                    <a href="../org/dockbox/selene/sponge/util/discord/SpongeDiscordUtils.html#sendToUser(Text,User)">sendToUser(Text,User)</a>
                
                </span> - function in org.dockbox.selene.core.impl.util.discord.<a href=../org/dockbox/selene/core/impl/util/discord/DefaultDiscordUtils.html>DefaultDiscordUtils</a>
                

            </dt>
            <dd>&nbsp;</dd>

        
            <dt>
                
                <span class="memberNameLink">
                
                    <a href="../org/dockbox/selene/core/impl/util/discord/DefaultDiscordUtils.html#sendToUser(CharSequence,User)">sendToUser(CharSequence,User)</a>
                
                </span> - function in org.dockbox.selene.core.impl.util.discord.<a href=../org/dockbox/selene/core/impl/util/discord/DefaultDiscordUtils.html>DefaultDiscordUtils</a>
                

            </dt>
            <dd>&nbsp;</dd>

        
            <dt>
                
                <span class="memberNameLink">
                
                    <a href="../org/dockbox/selene/core/impl/util/discord/DefaultDiscordUtils.html#sendToUser(ResourceEntry,User)">sendToUser(ResourceEntry,User)</a>
                
                </span> - function in org.dockbox.selene.core.impl.util.discord.<a href=../org/dockbox/selene/core/impl/util/discord/DefaultDiscordUtils.html>DefaultDiscordUtils</a>
                

            </dt>
            <dd>&nbsp;</dd>

        
            <dt>
                
                <span class="memberNameLink">
                
                    <a href="../org/dockbox/selene/core/util/discord/DiscordUtils.html#sendToUser(Text,User)">sendToUser(Text,User)</a>
                
                </span> - function in org.dockbox.selene.core.util.discord.<a href=../org/dockbox/selene/core/util/discord/DiscordUtils.html>DiscordUtils</a>
                

            </dt>
            <dd>&nbsp;</dd>

        
            <dt>
                
                <span class="memberNameLink">
                
                    <a href="../org/dockbox/selene/core/util/discord/DiscordUtils.html#sendToUser(Text,User)">sendToUser(Text,User)</a>
                
                </span> - function in org.dockbox.selene.core.util.discord.<a href=../org/dockbox/selene/core/util/discord/DiscordUtils.html>DiscordUtils</a>
                

            </dt>
            <dd>&nbsp;</dd>

        
            <dt>
                
                <span class="memberNameLink">
                
                    <a href="../org/dockbox/selene/core/util/discord/DiscordUtils.html#sendToUser(CharSequence,User)">sendToUser(CharSequence,User)</a>
                
                </span> - function in org.dockbox.selene.core.util.discord.<a href=../org/dockbox/selene/core/util/discord/DiscordUtils.html>DiscordUtils</a>
                

            </dt>
            <dd>&nbsp;</dd>

        
            <dt>
                
                <span class="memberNameLink">
                
                    <a href="../org/dockbox/selene/core/util/discord/DiscordUtils.html#sendToUser(ResourceEntry,User)">sendToUser(ResourceEntry,User)</a>
                
                </span> - function in org.dockbox.selene.core.util.discord.<a href=../org/dockbox/selene/core/util/discord/DiscordUtils.html>DiscordUtils</a>
                

            </dt>
            <dd>&nbsp;</dd>

        
            <dt>
                
                <span class="memberNameLink">
                
                    <a href="../org/dockbox/selene/sponge/util/discord/SpongeDiscordUtils.html#sendToUser(Text,User)">sendToUser(Text,User)</a>
                
                </span> - function in org.dockbox.selene.core.impl.util.discord.<a href=../org/dockbox/selene/core/impl/util/discord/DefaultDiscordUtils.html>DefaultDiscordUtils</a>
                

            </dt>
            <dd>&nbsp;</dd>

        
            <dt>
                
                <span class="memberNameLink">
                
                    <a href="../org/dockbox/selene/core/text/Text.html#sendWithPrefix(Array)">sendWithPrefix(Array)</a>
                
                </span> - function in org.dockbox.selene.core.text.<a href=../org/dockbox/selene/core/text/Text.html>Text</a>
                

            </dt>
            <dd>&nbsp;</dd>

        
            <dt>
                
                <span class="memberNameLink">
                
                    <a href="../org/dockbox/selene/core/objects/user/Player.html#sendWithPrefix(ResourceEntry)">sendWithPrefix(ResourceEntry)</a>
                
                </span> - function in org.dockbox.selene.core.objects.targets.<a href=../org/dockbox/selene/core/objects/targets/MessageReceiver.html>MessageReceiver</a>
                

            </dt>
            <dd>&nbsp;</dd>

        
            <dt>
                
                <span class="memberNameLink">
                
                    <a href="../org/dockbox/selene/core/objects/user/Player.html#sendWithPrefix(Text)">sendWithPrefix(Text)</a>
                
                </span> - function in org.dockbox.selene.core.objects.targets.<a href=../org/dockbox/selene/core/objects/targets/MessageReceiver.html>MessageReceiver</a>
                

            </dt>
            <dd>&nbsp;</dd>

        
            <dt>
                
                <span class="memberNameLink">
                
                    <a href="../org/dockbox/selene/core/objects/user/Player.html#sendWithPrefix(CharSequence)">sendWithPrefix(CharSequence)</a>
                
                </span> - function in org.dockbox.selene.core.objects.targets.<a href=../org/dockbox/selene/core/objects/targets/MessageReceiver.html>MessageReceiver</a>
                

            </dt>
            <dd>&nbsp;</dd>

        
            <dt>
                
                <span class="memberNameLink">
                
                    <a href="../org/dockbox/selene/core/objects/user/Player.html#sendWithPrefix(ResourceEntry)">sendWithPrefix(ResourceEntry)</a>
                
                </span> - function in org.dockbox.selene.core.objects.targets.<a href=../org/dockbox/selene/core/objects/targets/MessageReceiver.html>MessageReceiver</a>
                

            </dt>
            <dd>&nbsp;</dd>

        
            <dt>
                
                <span class="memberNameLink">
                
                    <a href="../org/dockbox/selene/core/objects/user/Player.html#sendWithPrefix(Text)">sendWithPrefix(Text)</a>
                
                </span> - function in org.dockbox.selene.core.objects.targets.<a href=../org/dockbox/selene/core/objects/targets/MessageReceiver.html>MessageReceiver</a>
                

            </dt>
            <dd>&nbsp;</dd>

        
            <dt>
                
                <span class="memberNameLink">
                
                    <a href="../org/dockbox/selene/core/objects/user/Player.html#sendWithPrefix(CharSequence)">sendWithPrefix(CharSequence)</a>
                
                </span> - function in org.dockbox.selene.core.objects.targets.<a href=../org/dockbox/selene/core/objects/targets/MessageReceiver.html>MessageReceiver</a>
                

            </dt>
            <dd>&nbsp;</dd>

        
            <dt>
                
                <span class="memberNameLink">
                
                    <a href="../org/dockbox/selene/core/objects/targets/CommandSource.None.html#sendWithPrefix(ResourceEntry)">sendWithPrefix(ResourceEntry)</a>
                
                </span> - function in org.dockbox.selene.core.objects.targets.<a href=../org/dockbox/selene/core/objects/targets/CommandSource.None.html>CommandSource.None</a>
                

            </dt>
            <dd>&nbsp;</dd>

        
            <dt>
                
                <span class="memberNameLink">
                
                    <a href="../org/dockbox/selene/core/objects/targets/CommandSource.None.html#sendWithPrefix(Text)">sendWithPrefix(Text)</a>
                
                </span> - function in org.dockbox.selene.core.objects.targets.<a href=../org/dockbox/selene/core/objects/targets/CommandSource.None.html>CommandSource.None</a>
                

            </dt>
            <dd>&nbsp;</dd>

        
            <dt>
                
                <span class="memberNameLink">
                
                    <a href="../org/dockbox/selene/core/objects/targets/CommandSource.None.html#sendWithPrefix(CharSequence)">sendWithPrefix(CharSequence)</a>
                
                </span> - function in org.dockbox.selene.core.objects.targets.<a href=../org/dockbox/selene/core/objects/targets/CommandSource.None.html>CommandSource.None</a>
                

            </dt>
            <dd>&nbsp;</dd>

        
            <dt>
                
                <span class="memberNameLink">
                
                    <a href="../org/dockbox/selene/sponge/objects/targets/SpongeConsole.html#sendWithPrefix(ResourceEntry)">sendWithPrefix(ResourceEntry)</a>
                
                </span> - function in org.dockbox.selene.core.objects.targets.<a href=../org/dockbox/selene/core/objects/targets/Console.html>Console</a>
                

            </dt>
            <dd>&nbsp;</dd>

        
            <dt>
                
                <span class="memberNameLink">
                
                    <a href="../org/dockbox/selene/sponge/objects/targets/SpongeConsole.html#sendWithPrefix(CharSequence)">sendWithPrefix(CharSequence)</a>
                
                </span> - function in org.dockbox.selene.core.objects.targets.<a href=../org/dockbox/selene/core/objects/targets/Console.html>Console</a>
                

            </dt>
            <dd>&nbsp;</dd>

        
            <dt>
                
                <span class="memberNameLink">
                
                    <a href="../org/dockbox/selene/core/objects/user/Player.html#sendWithPrefix(Text)">sendWithPrefix(Text)</a>
                
                </span> - function in org.dockbox.selene.core.objects.targets.<a href=../org/dockbox/selene/core/objects/targets/MessageReceiver.html>MessageReceiver</a>
                

            </dt>
            <dd>&nbsp;</dd>

        
            <dt>
                
                <span class="memberNameLink">
                
                    <a href="../org/dockbox/selene/core/objects/user/Player.html#sendWithPrefix(ResourceEntry)">sendWithPrefix(ResourceEntry)</a>
                
                </span> - function in org.dockbox.selene.core.objects.targets.<a href=../org/dockbox/selene/core/objects/targets/MessageReceiver.html>MessageReceiver</a>
                

            </dt>
            <dd>&nbsp;</dd>

        
            <dt>
                
                <span class="memberNameLink">
                
                    <a href="../org/dockbox/selene/core/objects/user/Player.html#sendWithPrefix(Text)">sendWithPrefix(Text)</a>
                
                </span> - function in org.dockbox.selene.core.objects.targets.<a href=../org/dockbox/selene/core/objects/targets/MessageReceiver.html>MessageReceiver</a>
                

            </dt>
            <dd>&nbsp;</dd>

        
            <dt>
                
                <span class="memberNameLink">
                
                    <a href="../org/dockbox/selene/core/objects/user/Player.html#sendWithPrefix(CharSequence)">sendWithPrefix(CharSequence)</a>
                
                </span> - function in org.dockbox.selene.core.objects.targets.<a href=../org/dockbox/selene/core/objects/targets/MessageReceiver.html>MessageReceiver</a>
                

            </dt>
            <dd>&nbsp;</dd>

        
            <dt>
                
                <span class="memberNameLink">
                
                    <a href="../org/dockbox/selene/core/objects/user/Player.html#sendWithPrefix(ResourceEntry)">sendWithPrefix(ResourceEntry)</a>
                
                </span> - function in org.dockbox.selene.core.objects.targets.<a href=../org/dockbox/selene/core/objects/targets/MessageReceiver.html>MessageReceiver</a>
                

            </dt>
            <dd>&nbsp;</dd>

        
            <dt>
                
                <span class="memberNameLink">
                
                    <a href="../org/dockbox/selene/core/objects/user/Player.html#sendWithPrefix(Text)">sendWithPrefix(Text)</a>
                
                </span> - function in org.dockbox.selene.core.objects.targets.<a href=../org/dockbox/selene/core/objects/targets/MessageReceiver.html>MessageReceiver</a>
                

            </dt>
            <dd>&nbsp;</dd>

        
            <dt>
                
                <span class="memberNameLink">
                
                    <a href="../org/dockbox/selene/core/objects/user/Player.html#sendWithPrefix(CharSequence)">sendWithPrefix(CharSequence)</a>
                
                </span> - function in org.dockbox.selene.core.objects.targets.<a href=../org/dockbox/selene/core/objects/targets/MessageReceiver.html>MessageReceiver</a>
                

            </dt>
            <dd>&nbsp;</dd>

        
            <dt>
                
                <span class="memberNameLink">
                
                    <a href="../org/dockbox/selene/sponge/objects/discord/MagiBridgeCommandSource.html#sendWithPrefix(ResourceEntry)">sendWithPrefix(ResourceEntry)</a>
                
                </span> - function in org.dockbox.selene.sponge.objects.discord.<a href=../org/dockbox/selene/sponge/objects/discord/MagiBridgeCommandSource.html>MagiBridgeCommandSource</a>
                

            </dt>
            <dd>&nbsp;</dd>

        
            <dt>
                
                <span class="memberNameLink">
                
                    <a href="../org/dockbox/selene/sponge/objects/discord/MagiBridgeCommandSource.html#sendWithPrefix(Text)">sendWithPrefix(Text)</a>
                
                </span> - function in org.dockbox.selene.sponge.objects.discord.<a href=../org/dockbox/selene/sponge/objects/discord/MagiBridgeCommandSource.html>MagiBridgeCommandSource</a>
                

            </dt>
            <dd>&nbsp;</dd>

        
            <dt>
                
                <span class="memberNameLink">
                
                    <a href="../org/dockbox/selene/sponge/objects/discord/MagiBridgeCommandSource.html#sendWithPrefix(CharSequence)">sendWithPrefix(CharSequence)</a>
                
                </span> - function in org.dockbox.selene.sponge.objects.discord.<a href=../org/dockbox/selene/sponge/objects/discord/MagiBridgeCommandSource.html>MagiBridgeCommandSource</a>
                

            </dt>
            <dd>&nbsp;</dd>

        
            <dt>
                
                <span class="memberNameLink">
                
                    <a href="../org/dockbox/selene/sponge/objects/targets/SpongeConsole.html#sendWithPrefix(Text)">sendWithPrefix(Text)</a>
                
                </span> - function in org.dockbox.selene.sponge.objects.targets.<a href=../org/dockbox/selene/sponge/objects/targets/SpongeConsole.html>SpongeConsole</a>
                

            </dt>
            <dd>&nbsp;</dd>

        
            <dt>
                
                <span class="memberNameLink">
                
                    <a href="../org/dockbox/selene/sponge/objects/targets/SpongeConsole.html#sendWithPrefix(CharSequence)">sendWithPrefix(CharSequence)</a>
                
                </span> - function in org.dockbox.selene.core.objects.targets.<a href=../org/dockbox/selene/core/objects/targets/Console.html>Console</a>
                

            </dt>
            <dd>&nbsp;</dd>

        
            <dt>
                
                <span class="memberNameLink">
                
                    <a href="../org/dockbox/selene/sponge/objects/targets/SpongeConsole.html#sendWithPrefix(ResourceEntry)">sendWithPrefix(ResourceEntry)</a>
                
                </span> - function in org.dockbox.selene.core.objects.targets.<a href=../org/dockbox/selene/core/objects/targets/Console.html>Console</a>
                

            </dt>
            <dd>&nbsp;</dd>

        
            <dt>
                
                <span class="memberNameLink">
                
                    <a href="../org/dockbox/selene/sponge/objects/targets/SpongePlayer.html#sendWithPrefix(ResourceEntry)">sendWithPrefix(ResourceEntry)</a>
                
                </span> - function in org.dockbox.selene.sponge.objects.targets.<a href=../org/dockbox/selene/sponge/objects/targets/SpongePlayer.html>SpongePlayer</a>
                

            </dt>
            <dd>&nbsp;</dd>

        
            <dt>
                
                <span class="memberNameLink">
                
                    <a href="../org/dockbox/selene/sponge/objects/targets/SpongePlayer.html#sendWithPrefix(Text)">sendWithPrefix(Text)</a>
                
                </span> - function in org.dockbox.selene.sponge.objects.targets.<a href=../org/dockbox/selene/sponge/objects/targets/SpongePlayer.html>SpongePlayer</a>
                

            </dt>
            <dd>&nbsp;</dd>

        
            <dt>
                
                <span class="memberNameLink">
                
                    <a href="../org/dockbox/selene/sponge/objects/targets/SpongePlayer.html#sendWithPrefix(CharSequence)">sendWithPrefix(CharSequence)</a>
                
                </span> - function in org.dockbox.selene.sponge.objects.targets.<a href=../org/dockbox/selene/sponge/objects/targets/SpongePlayer.html>SpongePlayer</a>
                

            </dt>
            <dd>&nbsp;</dd>

        
            <dt>
                
                <span class="memberNameLink">
                
                    <a href="../org/dockbox/selene/core/impl/util/files/serialize/ByteArrayTypeSerialiser.html#serialize(TypeToken,Array,ConfigurationNode)">serialize(TypeToken,Array,ConfigurationNode)</a>
                
                </span> - function in org.dockbox.selene.core.impl.util.files.serialize.<a href=../org/dockbox/selene/core/impl/util/files/serialize/ByteArrayTypeSerialiser.html>ByteArrayTypeSerialiser</a>
                

            </dt>
            <dd>&nbsp;</dd>

        
            <dt>
                
                <span class="memberNameLink">
                
                    <a href="../org/dockbox/selene/core/impl/util/files/serialize/ShortArrayTypeSerialiser.html#serialize(TypeToken,T,ConfigurationNode)">serialize(TypeToken,T,ConfigurationNode)</a>
                
                </span> - function in ninja.leaping.configurate.objectmapping.serialize.<a href=>TypeSerializer</a>
                

            </dt>
            <dd>&nbsp;</dd>

        
            <dt>
                
                <span class="memberNameLink">
                
                    <a href="../org/dockbox/selene/core/impl/util/files/serialize/IntArrayTypeSerialiser.html#serialize(TypeToken,Array,ConfigurationNode)">serialize(TypeToken,Array,ConfigurationNode)</a>
                
                </span> - function in org.dockbox.selene.core.impl.util.files.serialize.<a href=../org/dockbox/selene/core/impl/util/files/serialize/IntArrayTypeSerialiser.html>IntArrayTypeSerialiser</a>
                

            </dt>
            <dd>&nbsp;</dd>

        
            <dt>
                
                <span class="memberNameLink">
                
                    <a href="../org/dockbox/selene/core/impl/util/files/serialize/ShortArrayTypeSerialiser.html#serialize(TypeToken,T,ConfigurationNode)">serialize(TypeToken,T,ConfigurationNode)</a>
                
                </span> - function in ninja.leaping.configurate.objectmapping.serialize.<a href=>TypeSerializer</a>
                

            </dt>
            <dd>&nbsp;</dd>

        
            <dt>
                
                <span class="memberNameLink">
                
                    <a href="../org/dockbox/selene/core/impl/util/files/serialize/LanguageTypeSerializer.html#serialize(TypeToken,Language,ConfigurationNode)">serialize(TypeToken,Language,ConfigurationNode)</a>
                
                </span> - function in org.dockbox.selene.core.impl.util.files.serialize.<a href=../org/dockbox/selene/core/impl/util/files/serialize/LanguageTypeSerializer.html>LanguageTypeSerializer</a>
                

            </dt>
            <dd>&nbsp;</dd>

        
            <dt>
                
                <span class="memberNameLink">
                
                    <a href="../org/dockbox/selene/core/impl/util/files/serialize/ShortArrayTypeSerialiser.html#serialize(TypeToken,T,ConfigurationNode)">serialize(TypeToken,T,ConfigurationNode)</a>
                
                </span> - function in ninja.leaping.configurate.objectmapping.serialize.<a href=>TypeSerializer</a>
                

            </dt>
            <dd>&nbsp;</dd>

        
            <dt>
                
                <span class="memberNameLink">
                
                    <a href="../org/dockbox/selene/core/impl/util/files/serialize/PatternTypeSerialiser.html#serialize(TypeToken,Pattern,ConfigurationNode)">serialize(TypeToken,Pattern,ConfigurationNode)</a>
                
                </span> - function in org.dockbox.selene.core.impl.util.files.serialize.<a href=../org/dockbox/selene/core/impl/util/files/serialize/PatternTypeSerialiser.html>PatternTypeSerialiser</a>
                

            </dt>
            <dd>&nbsp;</dd>

        
            <dt>
                
                <span class="memberNameLink">
                
                    <a href="../org/dockbox/selene/core/impl/util/files/serialize/ShortArrayTypeSerialiser.html#serialize(TypeToken,T,ConfigurationNode)">serialize(TypeToken,T,ConfigurationNode)</a>
                
                </span> - function in ninja.leaping.configurate.objectmapping.serialize.<a href=>TypeSerializer</a>
                

            </dt>
            <dd>&nbsp;</dd>

        
            <dt>
                
                <span class="memberNameLink">
                
                    <a href="../org/dockbox/selene/core/impl/util/files/serialize/SetTypeSerialiser.html#serialize(TypeToken,Set,ConfigurationNode)">serialize(TypeToken,Set,ConfigurationNode)</a>
                
                </span> - function in org.dockbox.selene.core.impl.util.files.serialize.<a href=../org/dockbox/selene/core/impl/util/files/serialize/SetTypeSerialiser.html>SetTypeSerialiser</a>
                

            </dt>
            <dd>&nbsp;</dd>

        
            <dt>
                
                <span class="memberNameLink">
                
                    <a href="../org/dockbox/selene/core/impl/util/files/serialize/ShortArrayTypeSerialiser.html#serialize(TypeToken,T,ConfigurationNode)">serialize(TypeToken,T,ConfigurationNode)</a>
                
                </span> - function in ninja.leaping.configurate.objectmapping.serialize.<a href=>TypeSerializer</a>
                

            </dt>
            <dd>&nbsp;</dd>

        
            <dt>
                
                <span class="memberNameLink">
                
                    <a href="../org/dockbox/selene/core/impl/util/files/serialize/ShortArrayTypeSerialiser.html#serialize(TypeToken,Array,ConfigurationNode)">serialize(TypeToken,Array,ConfigurationNode)</a>
                
                </span> - function in org.dockbox.selene.core.impl.util.files.serialize.<a href=../org/dockbox/selene/core/impl/util/files/serialize/ShortArrayTypeSerialiser.html>ShortArrayTypeSerialiser</a>
                

            </dt>
            <dd>&nbsp;</dd>

        
            <dt>
                
                <span class="memberNameLink">
                
                    <a href="../org/dockbox/selene/core/impl/util/files/serialize/ShortArrayTypeSerialiser.html#serialize(TypeToken,T,ConfigurationNode)">serialize(TypeToken,T,ConfigurationNode)</a>
                
                </span> - function in ninja.leaping.configurate.objectmapping.serialize.<a href=>TypeSerializer</a>
                

            </dt>
            <dd>&nbsp;</dd>

        
            <dt>
                
                <span class="memberNameLink">
                
                    <a href="../org/dockbox/selene/core/events/server/ServerEvent.html">ServerEvent</a>
                
                </span> - class in org.dockbox.selene.core.events.server
                

            </dt>
            <dd>&nbsp;</dd>

        
            <dt>
                
                <span class="memberNameLink">
                
                    <a href="../org/dockbox/selene/core/events/server/ServerEvent.Init.html">ServerEvent.Init</a>
                
                </span> - class in org.dockbox.selene.core.events.server.<a href=../org/dockbox/selene/core/events/server/ServerEvent.html>ServerEvent</a>
                

            </dt>
            <dd>&nbsp;</dd>

        
            <dt>
                
                <span class="memberNameLink">
                
                    <a href="../org/dockbox/selene/core/events/server/ServerEvent.Reload.html">ServerEvent.Reload</a>
                
                </span> - class in org.dockbox.selene.core.events.server.<a href=../org/dockbox/selene/core/events/server/ServerEvent.html>ServerEvent</a>
                

            </dt>
            <dd>&nbsp;</dd>

        
            <dt>
                
                <span class="memberNameLink">
                
                    <a href="../org/dockbox/selene/core/events/server/ServerEvent.Started.html">ServerEvent.Started</a>
                
                </span> - class in org.dockbox.selene.core.events.server.<a href=../org/dockbox/selene/core/events/server/ServerEvent.html>ServerEvent</a>
                

            </dt>
            <dd>&nbsp;</dd>

        
            <dt>
                
                <span class="memberNameLink">
                
                    <a href="../org/dockbox/selene/core/events/server/ServerEvent.Starting.html">ServerEvent.Starting</a>
                
                </span> - class in org.dockbox.selene.core.events.server.<a href=../org/dockbox/selene/core/events/server/ServerEvent.html>ServerEvent</a>
                

            </dt>
            <dd>&nbsp;</dd>

        
            <dt>
                
                <span class="memberNameLink">
                
                    <a href="../org/dockbox/selene/core/server/ServerReference.html">ServerReference</a>
                
                </span> - class in org.dockbox.selene.core.server
                

            </dt>
            <dd>&nbsp;</dd>

        
            <dt>
                
                <span class="memberNameLink">
                
                    <a href="../org/dockbox/selene/core/events/AbstractCancellableEvent.html#setCancelled(Boolean)">setCancelled(Boolean)</a>
                
                </span> - function in org.dockbox.selene.core.events.<a href=../org/dockbox/selene/core/events/AbstractCancellableEvent.html>AbstractCancellableEvent</a>
                

            </dt>
            <dd>&nbsp;</dd>

        
            <dt>
                
                <span class="memberNameLink">
                
                    <a href="../org/dockbox/selene/core/events/player/PlayerMoveEvent.Spawn.html#setCancelled(Boolean)">setCancelled(Boolean)</a>
                
                </span> - function in org.dockbox.selene.core.events.<a href=../org/dockbox/selene/core/events/AbstractTargetCancellableEvent.html>AbstractTargetCancellableEvent</a>
                

            </dt>
            <dd>&nbsp;</dd>

        
            <dt>
                
                <span class="memberNameLink">
                
                    <a href="../org/dockbox/selene/core/events/player/PlayerMoveEvent.Spawn.html#setCancelled(Boolean)">setCancelled(Boolean)</a>
                
                </span> - function in org.dockbox.selene.core.events.<a href=../org/dockbox/selene/core/events/AbstractTargetCancellableEvent.html>AbstractTargetCancellableEvent</a>
                

            </dt>
            <dd>&nbsp;</dd>

        
            <dt>
                
                <span class="memberNameLink">
                
                    <a href="../org/dockbox/selene/core/events/player/PlayerMoveEvent.Spawn.html#setCancelled(Boolean)">setCancelled(Boolean)</a>
                
                </span> - function in org.dockbox.selene.core.events.<a href=../org/dockbox/selene/core/events/AbstractTargetCancellableEvent.html>AbstractTargetCancellableEvent</a>
                

            </dt>
            <dd>&nbsp;</dd>

        
            <dt>
                
                <span class="memberNameLink">
                
                    <a href="../org/dockbox/selene/core/events/player/PlayerMoveEvent.Spawn.html#setCancelled(Boolean)">setCancelled(Boolean)</a>
                
                </span> - function in org.dockbox.selene.core.events.<a href=../org/dockbox/selene/core/events/AbstractTargetCancellableEvent.html>AbstractTargetCancellableEvent</a>
                

            </dt>
            <dd>&nbsp;</dd>

        
            <dt>
                
                <span class="memberNameLink">
                
                    <a href="../org/dockbox/selene/core/events/player/PlayerMoveEvent.Spawn.html#setCancelled(Boolean)">setCancelled(Boolean)</a>
                
                </span> - function in org.dockbox.selene.core.events.<a href=../org/dockbox/selene/core/events/AbstractTargetCancellableEvent.html>AbstractTargetCancellableEvent</a>
                

            </dt>
            <dd>&nbsp;</dd>

        
            <dt>
                
                <span class="memberNameLink">
                
                    <a href="../org/dockbox/selene/core/events/player/PlayerMoveEvent.Spawn.html#setCancelled(Boolean)">setCancelled(Boolean)</a>
                
                </span> - function in org.dockbox.selene.core.events.<a href=../org/dockbox/selene/core/events/AbstractTargetCancellableEvent.html>AbstractTargetCancellableEvent</a>
                

            </dt>
            <dd>&nbsp;</dd>

        
            <dt>
                
                <span class="memberNameLink">
                
                    <a href="../org/dockbox/selene/core/events/player/PlayerMoveEvent.Spawn.html#setCancelled(Boolean)">setCancelled(Boolean)</a>
                
                </span> - function in org.dockbox.selene.core.events.<a href=../org/dockbox/selene/core/events/AbstractTargetCancellableEvent.html>AbstractTargetCancellableEvent</a>
                

            </dt>
            <dd>&nbsp;</dd>

        
            <dt>
                
                <span class="memberNameLink">
                
                    <a href="../org/dockbox/selene/core/events/player/PlayerMoveEvent.Spawn.html#setCancelled(Boolean)">setCancelled(Boolean)</a>
                
                </span> - function in org.dockbox.selene.core.events.<a href=../org/dockbox/selene/core/events/AbstractTargetCancellableEvent.html>AbstractTargetCancellableEvent</a>
                

            </dt>
            <dd>&nbsp;</dd>

        
            <dt>
                
                <span class="memberNameLink">
                
                    <a href="../org/dockbox/selene/core/events/player/PlayerMoveEvent.Spawn.html#setCancelled(Boolean)">setCancelled(Boolean)</a>
                
                </span> - function in org.dockbox.selene.core.events.<a href=../org/dockbox/selene/core/events/AbstractTargetCancellableEvent.html>AbstractTargetCancellableEvent</a>
                

            </dt>
            <dd>&nbsp;</dd>

        
            <dt>
                
                <span class="memberNameLink">
                
                    <a href="../org/dockbox/selene/core/events/player/PlayerMoveEvent.Spawn.html#setCancelled(Boolean)">setCancelled(Boolean)</a>
                
                </span> - function in org.dockbox.selene.core.events.<a href=../org/dockbox/selene/core/events/AbstractTargetCancellableEvent.html>AbstractTargetCancellableEvent</a>
                

            </dt>
            <dd>&nbsp;</dd>

        
            <dt>
                
                <span class="memberNameLink">
                
                    <a href="../org/dockbox/selene/core/events/player/PlayerMoveEvent.Spawn.html#setCancelled(Boolean)">setCancelled(Boolean)</a>
                
                </span> - function in org.dockbox.selene.core.events.<a href=../org/dockbox/selene/core/events/AbstractTargetCancellableEvent.html>AbstractTargetCancellableEvent</a>
                

            </dt>
            <dd>&nbsp;</dd>

        
            <dt>
                
                <span class="memberNameLink">
                
                    <a href="../org/dockbox/selene/core/objects/events/Cancellable.html#setCancelled(Boolean)">setCancelled(Boolean)</a>
                
                </span> - function in org.dockbox.selene.core.objects.events.<a href=../org/dockbox/selene/core/objects/events/Cancellable.html>Cancellable</a>
                

            </dt>
            <dd>&nbsp;</dd>

        
            <dt>
                
                <span class="memberNameLink">
                
                    <a href="../org/dockbox/selene/core/impl/util/extension/SimpleExtensionContext.html#setClasses(Map)">setClasses(Map)</a>
                
                </span> - function in org.dockbox.selene.core.impl.util.extension.<a href=../org/dockbox/selene/core/impl/util/extension/SimpleExtensionContext.html>SimpleExtensionContext</a>
                

            </dt>
            <dd>&nbsp;</dd>

        
            <dt>
                
                <span class="memberNameLink">
                
                    <a href="../org/dockbox/selene/core/util/extension/ExtensionContext.html#setClasses(Map)">setClasses(Map)</a>
                
                </span> - function in org.dockbox.selene.core.util.extension.<a href=../org/dockbox/selene/core/util/extension/ExtensionContext.html>ExtensionContext</a>
                

            </dt>
            <dd>&nbsp;</dd>

        
            <dt>
                
                <span class="memberNameLink">
                
                    <a href="../org/dockbox/selene/core/impl/util/files/mapping/NeutrinoObjectMapperFactory.Builder.html#setCommentProcessor(Function)">setCommentProcessor(Function)</a>
                
                </span> - function in org.dockbox.selene.core.impl.util.files.mapping.<a href=../org/dockbox/selene/core/impl/util/files/mapping/NeutrinoObjectMapperFactory.Builder.html>NeutrinoObjectMapperFactory.Builder</a>
                

            </dt>
            <dd>&nbsp;</dd>

        
            <dt>
                
                <span class="memberNameLink">
                
                    <a href="../org/dockbox/selene/core/text/navigation/Pagination.html#setContent(List)">setContent(List)</a>
                
                </span> - function in org.dockbox.selene.core.text.navigation.<a href=../org/dockbox/selene/core/text/navigation/Pagination.html>Pagination</a>
                

            </dt>
            <dd>&nbsp;</dd>

        
            <dt>
                
                <span class="memberNameLink">
                
                    <a href="../org/dockbox/selene/sponge/text/navigation/SpongePagination.html#setContent(List)">setContent(List)</a>
                
                </span> - function in org.dockbox.selene.core.text.navigation.<a href=../org/dockbox/selene/core/text/navigation/Pagination.html>Pagination</a>
                

            </dt>
            <dd>&nbsp;</dd>

        
            <dt>
                
                <span class="memberNameLink">
                
                    <a href="../org/dockbox/selene/sponge/text/navigation/SpongePagination.html#setContent(List)">setContent(List)</a>
                
                </span> - function in org.dockbox.selene.sponge.text.navigation.<a href=../org/dockbox/selene/sponge/text/navigation/SpongePagination.html>SpongePagination</a>
                

            </dt>
            <dd>&nbsp;</dd>

        
            <dt>
                
                <span class="memberNameLink">
                
                    <a href="../org/dockbox/selene/sponge/text/navigation/SpongePaginationBuilder.html#setContents(List)">setContents(List)</a>
                
                </span> - function in org.dockbox.selene.core.text.navigation.<a href=../org/dockbox/selene/core/text/navigation/PaginationBuilder.html>PaginationBuilder</a>
                

            </dt>
            <dd>&nbsp;</dd>

        
            <dt>
                
                <span class="memberNameLink">
                
                    <a href="../org/dockbox/selene/core/impl/command/parse/WorldEditBlockParser.html#setConverterFun(Function)">setConverterFun(Function)</a>
                
                </span> - function in org.dockbox.selene.core.impl.command.parse.<a href=../org/dockbox/selene/core/impl/command/parse/WorldEditBlockParser.html>WorldEditBlockParser</a>
                

            </dt>
            <dd>&nbsp;</dd>

        
            <dt>
                
                <span class="memberNameLink">
                
                    <a href="../org/dockbox/selene/core/impl/command/parse/WorldEditBlockParser.html#setDelimiter(Character)">setDelimiter(Character)</a>
                
                </span> - function in org.dockbox.selene.core.impl.command.parse.<a href=../org/dockbox/selene/core/impl/command/parse/ListArgumentParser.html>ListArgumentParser</a>
                

            </dt>
            <dd>&nbsp;</dd>

        
            <dt>
                
                <span class="memberNameLink">
                
                    <a href="../org/dockbox/selene/core/impl/command/parse/WorldEditBlockParser.html#setDelimiter(Character)">setDelimiter(Character)</a>
                
                </span> - function in org.dockbox.selene.core.impl.command.parse.<a href=../org/dockbox/selene/core/impl/command/parse/ListArgumentParser.html>ListArgumentParser</a>
                

            </dt>
            <dd>&nbsp;</dd>

        
            <dt>
                
                <span class="memberNameLink">
                
                    <a href="../org/dockbox/selene/core/impl/command/parse/WorldEditBlockParser.html#setDelimiter(Character)">setDelimiter(Character)</a>
                
                </span> - function in org.dockbox.selene.core.impl.command.parse.<a href=../org/dockbox/selene/core/impl/command/parse/WorldEditBlockParser.html>WorldEditBlockParser</a>
                

            </dt>
            <dd>&nbsp;</dd>

        
            <dt>
                
                <span class="memberNameLink">
                
                    <a href="../org/dockbox/selene/core/impl/command/AbstractArgumentValue.html#setElement(T)">setElement(T)</a>
                
                </span> - function in org.dockbox.selene.core.impl.command.<a href=../org/dockbox/selene/core/impl/command/AbstractArgumentValue.html>AbstractArgumentValue</a>
                

            </dt>
            <dd>&nbsp;</dd>

        
            <dt>
                
                <span class="memberNameLink">
                
                    <a href="../org/dockbox/selene/sponge/util/command/SpongeArgumentTypeValue.html#setElement(T)">setElement(T)</a>
                
                </span> - function in org.dockbox.selene.core.impl.command.<a href=../org/dockbox/selene/core/impl/command/AbstractArgumentValue.html>AbstractArgumentValue</a>
                

            </dt>
            <dd>&nbsp;</dd>

        
            <dt>
                
                <span class="memberNameLink">
                
                    <a href="../org/dockbox/selene/core/impl/util/extension/SimpleExtensionContext.html#setEntryStatus(Map)">setEntryStatus(Map)</a>
                
                </span> - function in org.dockbox.selene.core.impl.util.extension.<a href=../org/dockbox/selene/core/impl/util/extension/SimpleExtensionContext.html>SimpleExtensionContext</a>
                

            </dt>
            <dd>&nbsp;</dd>

        
            <dt>
                
                <span class="memberNameLink">
                
                    <a href="../org/dockbox/selene/core/util/extension/ExtensionContext.html#setEntryStatus(Map)">setEntryStatus(Map)</a>
                
                </span> - function in org.dockbox.selene.core.util.extension.<a href=../org/dockbox/selene/core/util/extension/ExtensionContext.html>ExtensionContext</a>
                

            </dt>
            <dd>&nbsp;</dd>

        
            <dt>
                
                <span class="memberNameLink">
                
                    <a href="../org/dockbox/selene/core/objects/tuple/Tuple.html#setFirst(K)">setFirst(K)</a>
                
                </span> - function in org.dockbox.selene.core.objects.tuple.<a href=../org/dockbox/selene/core/objects/tuple/Tuple.html>Tuple</a>
                

            </dt>
            <dd>&nbsp;</dd>

        
            <dt>
                
                <span class="memberNameLink">
                
                    <a href="../org/dockbox/selene/core/text/navigation/Pagination.html#setFooter(Text)">setFooter(Text)</a>
                
                </span> - function in org.dockbox.selene.core.text.navigation.<a href=../org/dockbox/selene/core/text/navigation/Pagination.html>Pagination</a>
                

            </dt>
            <dd>&nbsp;</dd>

        
            <dt>
                
                <span class="memberNameLink">
                
                    <a href="../org/dockbox/selene/sponge/text/navigation/SpongePagination.html#setFooter(Text)">setFooter(Text)</a>
                
                </span> - function in org.dockbox.selene.core.text.navigation.<a href=../org/dockbox/selene/core/text/navigation/Pagination.html>Pagination</a>
                

            </dt>
            <dd>&nbsp;</dd>

        
            <dt>
                
                <span class="memberNameLink">
                
                    <a href="../org/dockbox/selene/sponge/text/navigation/SpongePagination.html#setFooter(Text)">setFooter(Text)</a>
                
                </span> - function in org.dockbox.selene.sponge.text.navigation.<a href=../org/dockbox/selene/sponge/text/navigation/SpongePagination.html>SpongePagination</a>
                

            </dt>
            <dd>&nbsp;</dd>

        
            <dt>
                
                <span class="memberNameLink">
                
                    <a href="../org/dockbox/selene/sponge/text/navigation/SpongePaginationBuilder.html#setFooter(Text)">setFooter(Text)</a>
                
                </span> - function in org.dockbox.selene.core.text.navigation.<a href=../org/dockbox/selene/core/text/navigation/PaginationBuilder.html>PaginationBuilder</a>
                

            </dt>
            <dd>&nbsp;</dd>

        
            <dt>
                
                <span class="memberNameLink">
                
                    <a href="../org/dockbox/selene/core/objects/user/Player.html#setGamemode(Gamemode)">setGamemode(Gamemode)</a>
                
                </span> - function in org.dockbox.selene.core.objects.user.<a href=../org/dockbox/selene/core/objects/user/Player.html>Player</a>
                

            </dt>
            <dd>&nbsp;</dd>

        
            <dt>
                
                <span class="memberNameLink">
                
                    <a href="../org/dockbox/selene/sponge/objects/targets/SpongePlayer.html#setGamemode(Gamemode)">setGamemode(Gamemode)</a>
                
                </span> - function in org.dockbox.selene.sponge.objects.targets.<a href=../org/dockbox/selene/sponge/objects/targets/SpongePlayer.html>SpongePlayer</a>
                

            </dt>
            <dd>&nbsp;</dd>

        
            <dt>
                
                <span class="memberNameLink">
                
                    <a href="../org/dockbox/selene/core/text/navigation/Pagination.html#setHeader(Text)">setHeader(Text)</a>
                
                </span> - function in org.dockbox.selene.core.text.navigation.<a href=../org/dockbox/selene/core/text/navigation/Pagination.html>Pagination</a>
                

            </dt>
            <dd>&nbsp;</dd>

        
            <dt>
                
                <span class="memberNameLink">
                
                    <a href="../org/dockbox/selene/sponge/text/navigation/SpongePagination.html#setHeader(Text)">setHeader(Text)</a>
                
                </span> - function in org.dockbox.selene.core.text.navigation.<a href=../org/dockbox/selene/core/text/navigation/Pagination.html>Pagination</a>
                

            </dt>
            <dd>&nbsp;</dd>

        
            <dt>
                
                <span class="memberNameLink">
                
                    <a href="../org/dockbox/selene/sponge/text/navigation/SpongePagination.html#setHeader(Text)">setHeader(Text)</a>
                
                </span> - function in org.dockbox.selene.sponge.text.navigation.<a href=../org/dockbox/selene/sponge/text/navigation/SpongePagination.html>SpongePagination</a>
                

            </dt>
            <dd>&nbsp;</dd>

        
            <dt>
                
                <span class="memberNameLink">
                
                    <a href="../org/dockbox/selene/sponge/text/navigation/SpongePaginationBuilder.html#setHeader(Text)">setHeader(Text)</a>
                
                </span> - function in org.dockbox.selene.core.text.navigation.<a href=../org/dockbox/selene/core/text/navigation/PaginationBuilder.html>PaginationBuilder</a>
                

            </dt>
            <dd>&nbsp;</dd>

        
            <dt>
                
                <span class="memberNameLink">
                
                    <a href="../org/dockbox/selene/core/events/chat/CommandEvent.html#setIsCancelled(Boolean)">setIsCancelled(Boolean)</a>
                
                </span> - function in org.dockbox.selene.core.events.chat.<a href=../org/dockbox/selene/core/events/chat/CommandEvent.html>CommandEvent</a>
                

            </dt>
            <dd>&nbsp;</dd>

        
            <dt>
                
                <span class="memberNameLink">
                
                    <a href="../org/dockbox/selene/core/events/chat/CommandEvent.Before.html#setIsCancelled(Boolean)">setIsCancelled(Boolean)</a>
                
                </span> - function in org.dockbox.selene.core.events.chat.<a href=../org/dockbox/selene/core/events/chat/CommandEvent.Before.html>CommandEvent.Before</a>
                

            </dt>
            <dd>&nbsp;</dd>

        
            <dt>
                
                <span class="memberNameLink">
                
                    <a href="../org/dockbox/selene/core/events/chat/CommandEvent.After.html#setIsCancelled(Boolean)">setIsCancelled(Boolean)</a>
                
                </span> - function in org.dockbox.selene.core.events.chat.<a href=../org/dockbox/selene/core/events/chat/CommandEvent.After.html>CommandEvent.After</a>
                

            </dt>
            <dd>&nbsp;</dd>

        
            <dt>
                
                <span class="memberNameLink">
                
                    <a href="../org/dockbox/selene/core/events/chat/SendChatEvent.html#setIsCancelled(Boolean)">setIsCancelled(Boolean)</a>
                
                </span> - function in org.dockbox.selene.core.events.chat.<a href=../org/dockbox/selene/core/events/chat/SendChatEvent.html>SendChatEvent</a>
                

            </dt>
            <dd>&nbsp;</dd>

        
            <dt>
                
                <span class="memberNameLink">
                
                    <a href="../org/dockbox/selene/core/events/player/PlayerMoveEvent.html#setIsCancelled(Boolean)">setIsCancelled(Boolean)</a>
                
                </span> - function in org.dockbox.selene.core.events.player.<a href=../org/dockbox/selene/core/events/player/PlayerMoveEvent.html>PlayerMoveEvent</a>
                

            </dt>
            <dd>&nbsp;</dd>

        
            <dt>
                
                <span class="memberNameLink">
                
                    <a href="../org/dockbox/selene/core/events/player/PlayerMoveEvent.Teleport.html#setIsCancelled(Boolean)">setIsCancelled(Boolean)</a>
                
                </span> - function in org.dockbox.selene.core.events.player.<a href=../org/dockbox/selene/core/events/player/PlayerMoveEvent.Teleport.html>PlayerMoveEvent.Teleport</a>
                

            </dt>
            <dd>&nbsp;</dd>

        
            <dt>
                
                <span class="memberNameLink">
                
                    <a href="../org/dockbox/selene/core/events/player/PlayerMoveEvent.Walk.html#setIsCancelled(Boolean)">setIsCancelled(Boolean)</a>
                
                </span> - function in org.dockbox.selene.core.events.player.<a href=../org/dockbox/selene/core/events/player/PlayerMoveEvent.Walk.html>PlayerMoveEvent.Walk</a>
                

            </dt>
            <dd>&nbsp;</dd>

        
            <dt>
                
                <span class="memberNameLink">
                
                    <a href="../org/dockbox/selene/core/events/player/PlayerMoveEvent.Fly.html#setIsCancelled(Boolean)">setIsCancelled(Boolean)</a>
                
                </span> - function in org.dockbox.selene.core.events.player.<a href=../org/dockbox/selene/core/events/player/PlayerMoveEvent.Fly.html>PlayerMoveEvent.Fly</a>
                

            </dt>
            <dd>&nbsp;</dd>

        
            <dt>
                
                <span class="memberNameLink">
                
                    <a href="../org/dockbox/selene/core/events/player/PlayerMoveEvent.Crouch.html#setIsCancelled(Boolean)">setIsCancelled(Boolean)</a>
                
                </span> - function in org.dockbox.selene.core.events.player.<a href=../org/dockbox/selene/core/events/player/PlayerMoveEvent.Crouch.html>PlayerMoveEvent.Crouch</a>
                

            </dt>
            <dd>&nbsp;</dd>

        
            <dt>
                
                <span class="memberNameLink">
                
                    <a href="../org/dockbox/selene/core/events/player/PlayerMoveEvent.Spawn.html#setIsCancelled(Boolean)">setIsCancelled(Boolean)</a>
                
                </span> - function in org.dockbox.selene.core.events.player.<a href=../org/dockbox/selene/core/events/player/PlayerMoveEvent.Spawn.html>PlayerMoveEvent.Spawn</a>
                

            </dt>
            <dd>&nbsp;</dd>

        
            <dt>
                
                <span class="memberNameLink">
                
                    <a href="../org/dockbox/selene/core/impl/util/player/DefaultPlayerStorageService.UserDataModel.html#setLanguage(Language)">setLanguage(Language)</a>
                
                </span> - function in org.dockbox.selene.core.impl.util.player.<a href=../org/dockbox/selene/core/impl/util/player/DefaultPlayerStorageService.UserDataModel.html>DefaultPlayerStorageService.UserDataModel</a>
                

            </dt>
            <dd>&nbsp;</dd>

        
            <dt>
                
                <span class="memberNameLink">
                
                    <a href="../org/dockbox/selene/core/objects/user/Player.html#setLanguage(Language)">setLanguage(Language)</a>
                
                </span> - function in org.dockbox.selene.core.objects.user.<a href=../org/dockbox/selene/core/objects/user/Player.html>Player</a>
                

            </dt>
            <dd>&nbsp;</dd>

        
            <dt>
                
                <span class="memberNameLink">
                
                    <a href="../org/dockbox/selene/sponge/objects/targets/SpongePlayer.html#setLanguage(Language)">setLanguage(Language)</a>
                
                </span> - function in org.dockbox.selene.sponge.objects.targets.<a href=../org/dockbox/selene/sponge/objects/targets/SpongePlayer.html>SpongePlayer</a>
                

            </dt>
            <dd>&nbsp;</dd>

        
            <dt>
                
                <span class="memberNameLink">
                
                    <a href="../org/dockbox/selene/sponge/util/player/SpongePlayerStorageService.html#setLanguagePreference(UUID,Language)">setLanguagePreference(UUID,Language)</a>
                
                </span> - function in org.dockbox.selene.core.impl.util.player.<a href=../org/dockbox/selene/core/impl/util/player/DefaultPlayerStorageService.html>DefaultPlayerStorageService</a>
                

            </dt>
            <dd>&nbsp;</dd>

        
            <dt>
                
                <span class="memberNameLink">
                
                    <a href="../org/dockbox/selene/core/util/player/PlayerStorageService.html#setLanguagePreference(UUID,Language)">setLanguagePreference(UUID,Language)</a>
                
                </span> - function in org.dockbox.selene.core.util.player.<a href=../org/dockbox/selene/core/util/player/PlayerStorageService.html>PlayerStorageService</a>
                

            </dt>
            <dd>&nbsp;</dd>

        
            <dt>
                
                <span class="memberNameLink">
                
                    <a href="../org/dockbox/selene/sponge/util/player/SpongePlayerStorageService.html#setLanguagePreference(UUID,Language)">setLanguagePreference(UUID,Language)</a>
                
                </span> - function in org.dockbox.selene.core.impl.util.player.<a href=../org/dockbox/selene/core/impl/util/player/DefaultPlayerStorageService.html>DefaultPlayerStorageService</a>
                

            </dt>
            <dd>&nbsp;</dd>

        
            <dt>
                
                <span class="memberNameLink">
                
                    <a href="../org/dockbox/selene/core/i18n/entry/IntegratedResource.html#setLanguageValue(Language,String)">setLanguageValue(Language,String)</a>
                
                </span> - function in org.dockbox.selene.core.i18n.entry.<a href=../org/dockbox/selene/core/i18n/entry/IntegratedResource.html>IntegratedResource</a>
                

            </dt>
            <dd>&nbsp;</dd>

        
            <dt>
                
                <span class="memberNameLink">
                
                    <a href="../org/dockbox/selene/core/text/navigation/Pagination.html#setLinesPerPage(Number)">setLinesPerPage(Number)</a>
                
                </span> - function in org.dockbox.selene.core.text.navigation.<a href=../org/dockbox/selene/core/text/navigation/Pagination.html>Pagination</a>
                

            </dt>
            <dd>&nbsp;</dd>

        
            <dt>
                
                <span class="memberNameLink">
                
                    <a href="../org/dockbox/selene/sponge/text/navigation/SpongePagination.html#setLinesPerPage(Number)">setLinesPerPage(Number)</a>
                
                </span> - function in org.dockbox.selene.core.text.navigation.<a href=../org/dockbox/selene/core/text/navigation/Pagination.html>Pagination</a>
                

            </dt>
            <dd>&nbsp;</dd>

        
            <dt>
                
                <span class="memberNameLink">
                
                    <a href="../org/dockbox/selene/sponge/text/navigation/SpongePagination.html#setLinesPerPage(Number)">setLinesPerPage(Number)</a>
                
                </span> - function in org.dockbox.selene.sponge.text.navigation.<a href=../org/dockbox/selene/sponge/text/navigation/SpongePagination.html>SpongePagination</a>
                

            </dt>
            <dd>&nbsp;</dd>

        
            <dt>
                
                <span class="memberNameLink">
                
                    <a href="../org/dockbox/selene/sponge/text/navigation/SpongePaginationBuilder.html#setLinesPerPage(int)">setLinesPerPage(int)</a>
                
                </span> - function in org.dockbox.selene.core.text.navigation.<a href=../org/dockbox/selene/core/text/navigation/PaginationBuilder.html>PaginationBuilder</a>
                

            </dt>
            <dd>&nbsp;</dd>

        
            <dt>
                
                <span class="memberNameLink">
                
                    <a href="../org/dockbox/selene/core/objects/user/Player.html#setLocation(Location)">setLocation(Location)</a>
                
                </span> - function in org.dockbox.selene.core.objects.targets.<a href=../org/dockbox/selene/core/objects/targets/Locatable.html>Locatable</a>
                

            </dt>
            <dd>&nbsp;</dd>

        
            <dt>
                
                <span class="memberNameLink">
                
                    <a href="../org/dockbox/selene/core/objects/user/Player.html#setLocation(Location)">setLocation(Location)</a>
                
                </span> - function in org.dockbox.selene.core.objects.targets.<a href=../org/dockbox/selene/core/objects/targets/Locatable.html>Locatable</a>
                

            </dt>
            <dd>&nbsp;</dd>

        
            <dt>
                
                <span class="memberNameLink">
                
                    <a href="../org/dockbox/selene/sponge/objects/targets/SpongePlayer.html#setLocation(Location)">setLocation(Location)</a>
                
                </span> - function in org.dockbox.selene.sponge.objects.targets.<a href=../org/dockbox/selene/sponge/objects/targets/SpongePlayer.html>SpongePlayer</a>
                

            </dt>
            <dd>&nbsp;</dd>

        
            <dt>
                
                <span class="memberNameLink">
                
                    <a href="../org/dockbox/selene/core/impl/command/parse/WorldEditBlockParser.html#setMinMax(ListArgumentParser.MinMax)">setMinMax(ListArgumentParser.MinMax)</a>
                
                </span> - function in org.dockbox.selene.core.impl.command.parse.<a href=../org/dockbox/selene/core/impl/command/parse/ListArgumentParser.html>ListArgumentParser</a>
                

            </dt>
            <dd>&nbsp;</dd>

        
            <dt>
                
                <span class="memberNameLink">
                
                    <a href="../org/dockbox/selene/core/impl/command/parse/WorldEditBlockParser.html#setMinMax(ListArgumentParser.MinMax)">setMinMax(ListArgumentParser.MinMax)</a>
                
                </span> - function in org.dockbox.selene.core.impl.command.parse.<a href=../org/dockbox/selene/core/impl/command/parse/ListArgumentParser.html>ListArgumentParser</a>
                

            </dt>
            <dd>&nbsp;</dd>

        
            <dt>
                
                <span class="memberNameLink">
                
                    <a href="../org/dockbox/selene/core/impl/command/parse/WorldEditBlockParser.html#setMinMax(ListArgumentParser.MinMax)">setMinMax(ListArgumentParser.MinMax)</a>
                
                </span> - function in org.dockbox.selene.core.impl.command.parse.<a href=../org/dockbox/selene/core/impl/command/parse/WorldEditBlockParser.html>WorldEditBlockParser</a>
                

            </dt>
            <dd>&nbsp;</dd>

        
            <dt>
                
                <span class="memberNameLink">
                
                    <a href="../org/dockbox/selene/core/objects/location/World.html#setName(String)">setName(String)</a>
                
                </span> - function in org.dockbox.selene.core.objects.location.<a href=../org/dockbox/selene/core/objects/location/World.html>World</a>
                

            </dt>
            <dd>&nbsp;</dd>

        
            <dt>
                
                <span class="memberNameLink">
                
                    <a href="../org/dockbox/selene/core/objects/targets/Identifiable.html#setName(String)">setName(String)</a>
                
                </span> - function in org.dockbox.selene.core.objects.targets.<a href=../org/dockbox/selene/core/objects/targets/Identifiable.html>Identifiable</a>
                

            </dt>
            <dd>&nbsp;</dd>

        
            <dt>
                
                <span class="memberNameLink">
                
                    <a href="../org/dockbox/selene/core/objects/targets/Identifiable.None.html#setName(String)">setName(String)</a>
                
                </span> - function in org.dockbox.selene.core.objects.targets.<a href=../org/dockbox/selene/core/objects/targets/Identifiable.None.html>Identifiable.None</a>
                

            </dt>
            <dd>&nbsp;</dd>

        
            <dt>
                
                <span class="memberNameLink">
                
                    <a href="../org/dockbox/selene/core/objects/user/Player.html#setName(String)">setName(String)</a>
                
                </span> - function in org.dockbox.selene.core.objects.user.<a href=../org/dockbox/selene/core/objects/user/Player.html>Player</a>
                

            </dt>
            <dd>&nbsp;</dd>

        
            <dt>
                
                <span class="memberNameLink">
                
                    <a href="../org/dockbox/selene/sponge/objects/location/SpongeWorld.html#setName(String)">setName(String)</a>
                
                </span> - function in org.dockbox.selene.sponge.objects.location.<a href=../org/dockbox/selene/sponge/objects/location/SpongeWorld.html>SpongeWorld</a>
                

            </dt>
            <dd>&nbsp;</dd>

        
            <dt>
                
                <span class="memberNameLink">
                
                    <a href="../org/dockbox/selene/sponge/objects/targets/SpongePlayer.html#setName(String)">setName(String)</a>
                
                </span> - function in org.dockbox.selene.sponge.objects.targets.<a href=../org/dockbox/selene/sponge/objects/targets/SpongePlayer.html>SpongePlayer</a>
                

            </dt>
            <dd>&nbsp;</dd>

        
            <dt>
                
                <span class="memberNameLink">
                
                    <a href="../org/dockbox/selene/core/text/navigation/Pagination.html#setPadding(Text)">setPadding(Text)</a>
                
                </span> - function in org.dockbox.selene.core.text.navigation.<a href=../org/dockbox/selene/core/text/navigation/Pagination.html>Pagination</a>
                

            </dt>
            <dd>&nbsp;</dd>

        
            <dt>
                
                <span class="memberNameLink">
                
                    <a href="../org/dockbox/selene/sponge/text/navigation/SpongePagination.html#setPadding(Text)">setPadding(Text)</a>
                
                </span> - function in org.dockbox.selene.core.text.navigation.<a href=../org/dockbox/selene/core/text/navigation/Pagination.html>Pagination</a>
                

            </dt>
            <dd>&nbsp;</dd>

        
            <dt>
                
                <span class="memberNameLink">
                
                    <a href="../org/dockbox/selene/sponge/text/navigation/SpongePagination.html#setPadding(Text)">setPadding(Text)</a>
                
                </span> - function in org.dockbox.selene.sponge.text.navigation.<a href=../org/dockbox/selene/sponge/text/navigation/SpongePagination.html>SpongePagination</a>
                

            </dt>
            <dd>&nbsp;</dd>

        
            <dt>
                
                <span class="memberNameLink">
                
                    <a href="../org/dockbox/selene/sponge/text/navigation/SpongePaginationBuilder.html#setPadding(Text)">setPadding(Text)</a>
                
                </span> - function in org.dockbox.selene.core.text.navigation.<a href=../org/dockbox/selene/core/text/navigation/PaginationBuilder.html>PaginationBuilder</a>
                

            </dt>
            <dd>&nbsp;</dd>

        
            <dt>
                
                <span class="memberNameLink">
                
                    <a href="../org/dockbox/selene/sponge/objects/targets/SpongeConsole.html#setPermission(String,Boolean)">setPermission(String,Boolean)</a>
                
                </span> - function in org.dockbox.selene.core.objects.targets.<a href=../org/dockbox/selene/core/objects/targets/Console.html>Console</a>
                

            </dt>
            <dd>&nbsp;</dd>

        
            <dt>
                
                <span class="memberNameLink">
                
                    <a href="../org/dockbox/selene/sponge/objects/targets/SpongeConsole.html#setPermission(Permission,Boolean)">setPermission(Permission,Boolean)</a>
                
                </span> - function in org.dockbox.selene.core.objects.targets.<a href=../org/dockbox/selene/core/objects/targets/Console.html>Console</a>
                

            </dt>
            <dd>&nbsp;</dd>

        
            <dt>
                
                <span class="memberNameLink">
                
                    <a href="../org/dockbox/selene/core/objects/user/Player.html#setPermission(String,Boolean)">setPermission(String,Boolean)</a>
                
                </span> - function in org.dockbox.selene.core.objects.targets.<a href=../org/dockbox/selene/core/objects/targets/PermissionHolder.html>PermissionHolder</a>
                

            </dt>
            <dd>&nbsp;</dd>

        
            <dt>
                
                <span class="memberNameLink">
                
                    <a href="../org/dockbox/selene/core/objects/targets/PermissionHolder.html#setPermission(Permission,Boolean)">setPermission(Permission,Boolean)</a>
                
                </span> - function in org.dockbox.selene.core.objects.targets.<a href=../org/dockbox/selene/core/objects/targets/PermissionHolder.html>PermissionHolder</a>
                

            </dt>
            <dd>&nbsp;</dd>

        
            <dt>
                
                <span class="memberNameLink">
                
                    <a href="../org/dockbox/selene/sponge/objects/targets/SpongePlayer.html#setPermission(Permission,Boolean)">setPermission(Permission,Boolean)</a>
                
                </span> - function in org.dockbox.selene.core.objects.user.<a href=../org/dockbox/selene/core/objects/user/Player.html>Player</a>
                

            </dt>
            <dd>&nbsp;</dd>

        
            <dt>
                
                <span class="memberNameLink">
                
                    <a href="../org/dockbox/selene/core/objects/user/Player.html#setPermission(String,Boolean)">setPermission(String,Boolean)</a>
                
                </span> - function in org.dockbox.selene.core.objects.targets.<a href=../org/dockbox/selene/core/objects/targets/PermissionHolder.html>PermissionHolder</a>
                

            </dt>
            <dd>&nbsp;</dd>

        
            <dt>
                
                <span class="memberNameLink">
                
                    <a href="../org/dockbox/selene/sponge/util/command/SpongeArgumentTypeValue.html#setPermission(String)">setPermission(String)</a>
                
                </span> - function in org.dockbox.selene.core.impl.command.<a href=../org/dockbox/selene/core/impl/command/AbstractArgumentValue.html>AbstractArgumentValue</a>
                

            </dt>
            <dd>&nbsp;</dd>

        
            <dt>
                
                <span class="memberNameLink">
                
                    <a href="../org/dockbox/selene/sponge/objects/targets/SpongeConsole.html#setPermission(String,Boolean)">setPermission(String,Boolean)</a>
                
                </span> - function in org.dockbox.selene.core.objects.targets.<a href=../org/dockbox/selene/core/objects/targets/Console.html>Console</a>
                

            </dt>
            <dd>&nbsp;</dd>

        
            <dt>
                
                <span class="memberNameLink">
                
                    <a href="../org/dockbox/selene/sponge/objects/targets/SpongeConsole.html#setPermission(Permission,Boolean)">setPermission(Permission,Boolean)</a>
                
                </span> - function in org.dockbox.selene.core.objects.targets.<a href=../org/dockbox/selene/core/objects/targets/Console.html>Console</a>
                

            </dt>
            <dd>&nbsp;</dd>

        
            <dt>
                
                <span class="memberNameLink">
                
                    <a href="../org/dockbox/selene/sponge/objects/targets/SpongePlayer.html#setPermission(String,Boolean)">setPermission(String,Boolean)</a>
                
                </span> - function in org.dockbox.selene.sponge.objects.targets.<a href=../org/dockbox/selene/sponge/objects/targets/SpongePlayer.html>SpongePlayer</a>
                

            </dt>
            <dd>&nbsp;</dd>

        
            <dt>
                
                <span class="memberNameLink">
                
                    <a href="../org/dockbox/selene/sponge/objects/targets/SpongePlayer.html#setPermission(Permission,Boolean)">setPermission(Permission,Boolean)</a>
                
                </span> - function in org.dockbox.selene.core.objects.user.<a href=../org/dockbox/selene/core/objects/user/Player.html>Player</a>
                

            </dt>
            <dd>&nbsp;</dd>

        
            <dt>
                
                <span class="memberNameLink">
                
                    <a href="../org/dockbox/selene/sponge/objects/targets/SpongeConsole.html#setPermissions(Boolean,Array)">setPermissions(Boolean,Array)</a>
                
                </span> - function in org.dockbox.selene.core.objects.targets.<a href=../org/dockbox/selene/core/objects/targets/Console.html>Console</a>
                

            </dt>
            <dd>&nbsp;</dd>

        
            <dt>
                
                <span class="memberNameLink">
                
                    <a href="../org/dockbox/selene/sponge/objects/targets/SpongeConsole.html#setPermissions(Boolean,Array)">setPermissions(Boolean,Array)</a>
                
                </span> - function in org.dockbox.selene.core.objects.targets.<a href=../org/dockbox/selene/core/objects/targets/Console.html>Console</a>
                

            </dt>
            <dd>&nbsp;</dd>

        
            <dt>
                
                <span class="memberNameLink">
                
                    <a href="../org/dockbox/selene/core/objects/user/Player.html#setPermissions(Boolean,Array)">setPermissions(Boolean,Array)</a>
                
                </span> - function in org.dockbox.selene.core.objects.targets.<a href=../org/dockbox/selene/core/objects/targets/PermissionHolder.html>PermissionHolder</a>
                

            </dt>
            <dd>&nbsp;</dd>

        
            <dt>
                
                <span class="memberNameLink">
                
                    <a href="../org/dockbox/selene/core/objects/targets/PermissionHolder.html#setPermissions(Boolean,Array)">setPermissions(Boolean,Array)</a>
                
                </span> - function in org.dockbox.selene.core.objects.targets.<a href=../org/dockbox/selene/core/objects/targets/PermissionHolder.html>PermissionHolder</a>
                

            </dt>
            <dd>&nbsp;</dd>

        
            <dt>
                
                <span class="memberNameLink">
                
                    <a href="../org/dockbox/selene/sponge/objects/targets/SpongePlayer.html#setPermissions(Boolean,Array)">setPermissions(Boolean,Array)</a>
                
                </span> - function in org.dockbox.selene.core.objects.user.<a href=../org/dockbox/selene/core/objects/user/Player.html>Player</a>
                

            </dt>
            <dd>&nbsp;</dd>

        
            <dt>
                
                <span class="memberNameLink">
                
                    <a href="../org/dockbox/selene/core/objects/user/Player.html#setPermissions(Boolean,Array)">setPermissions(Boolean,Array)</a>
                
                </span> - function in org.dockbox.selene.core.objects.targets.<a href=../org/dockbox/selene/core/objects/targets/PermissionHolder.html>PermissionHolder</a>
                

            </dt>
            <dd>&nbsp;</dd>

        
            <dt>
                
                <span class="memberNameLink">
                
                    <a href="../org/dockbox/selene/sponge/objects/targets/SpongeConsole.html#setPermissions(Boolean,Array)">setPermissions(Boolean,Array)</a>
                
                </span> - function in org.dockbox.selene.core.objects.targets.<a href=../org/dockbox/selene/core/objects/targets/Console.html>Console</a>
                

            </dt>
            <dd>&nbsp;</dd>

        
            <dt>
                
                <span class="memberNameLink">
                
                    <a href="../org/dockbox/selene/sponge/objects/targets/SpongeConsole.html#setPermissions(Boolean,Array)">setPermissions(Boolean,Array)</a>
                
                </span> - function in org.dockbox.selene.core.objects.targets.<a href=../org/dockbox/selene/core/objects/targets/Console.html>Console</a>
                

            </dt>
            <dd>&nbsp;</dd>

        
            <dt>
                
                <span class="memberNameLink">
                
                    <a href="../org/dockbox/selene/sponge/objects/targets/SpongePlayer.html#setPermissions(Boolean,Array)">setPermissions(Boolean,Array)</a>
                
                </span> - function in org.dockbox.selene.sponge.objects.targets.<a href=../org/dockbox/selene/sponge/objects/targets/SpongePlayer.html>SpongePlayer</a>
                

            </dt>
            <dd>&nbsp;</dd>

        
            <dt>
                
                <span class="memberNameLink">
                
                    <a href="../org/dockbox/selene/sponge/objects/targets/SpongePlayer.html#setPermissions(Boolean,Array)">setPermissions(Boolean,Array)</a>
                
                </span> - function in org.dockbox.selene.core.objects.user.<a href=../org/dockbox/selene/core/objects/user/Player.html>Player</a>
                

            </dt>
            <dd>&nbsp;</dd>

        
            <dt>
                
                <span class="memberNameLink">
                
                    <a href="../org/dockbox/selene/core/util/library/LibraryArtifact.html#setRepository(String)">setRepository(String)</a>
                
                </span> - function in org.dockbox.selene.core.util.library.<a href=../org/dockbox/selene/core/util/library/LibraryArtifact.html>LibraryArtifact</a>
                

            </dt>
            <dd>&nbsp;</dd>

        
            <dt>
                
                <span class="memberNameLink">
                
                    <a href="../org/dockbox/selene/core/impl/command/parse/MapArgumentParser.html#setRowDelimiter(Character)">setRowDelimiter(Character)</a>
                
                </span> - function in org.dockbox.selene.core.impl.command.parse.<a href=../org/dockbox/selene/core/impl/command/parse/MapArgumentParser.html>MapArgumentParser</a>
                

            </dt>
            <dd>&nbsp;</dd>

        
            <dt>
                
                <span class="memberNameLink">
                
                    <a href="../org/dockbox/selene/core/objects/tuple/Tuple.html#setSecond(V)">setSecond(V)</a>
                
                </span> - function in org.dockbox.selene.core.objects.tuple.<a href=../org/dockbox/selene/core/objects/tuple/Tuple.html>Tuple</a>
                

            </dt>
            <dd>&nbsp;</dd>

        
            <dt>
                
                <span class="memberNameLink">
                
                    <a href="../org/dockbox/selene/core/impl/util/files/mapping/NeutrinoObjectMapperFactory.Builder.html#setSettingProcessorClassConstructor(ClassConstructor)">setSettingProcessorClassConstructor(ClassConstructor)</a>
                
                </span> - function in org.dockbox.selene.core.impl.util.files.mapping.<a href=../org/dockbox/selene/core/impl/util/files/mapping/NeutrinoObjectMapperFactory.Builder.html>NeutrinoObjectMapperFactory.Builder</a>
                

            </dt>
            <dd>&nbsp;</dd>

        
            <dt>
                
                <span class="memberNameLink">
                
                    <a href="../org/dockbox/selene/core/impl/util/extension/SimpleExtensionContext.html#setSource(String)">setSource(String)</a>
                
                </span> - function in org.dockbox.selene.core.impl.util.extension.<a href=../org/dockbox/selene/core/impl/util/extension/SimpleExtensionContext.html>SimpleExtensionContext</a>
                

            </dt>
            <dd>&nbsp;</dd>

        
            <dt>
                
                <span class="memberNameLink">
                
                    <a href="../org/dockbox/selene/core/util/extension/ExtensionContext.html#setSource(String)">setSource(String)</a>
                
                </span> - function in org.dockbox.selene.core.util.extension.<a href=../org/dockbox/selene/core/util/extension/ExtensionContext.html>ExtensionContext</a>
                

            </dt>
            <dd>&nbsp;</dd>

        
            <dt>
                
                <span class="memberNameLink">
                
                    <a href="../org/dockbox/selene/core/command/registry/AbstractCommandRegistration.html#setSourceInstance(Object)">setSourceInstance(Object)</a>
                
                </span> - function in org.dockbox.selene.core.command.registry.<a href=../org/dockbox/selene/core/command/registry/AbstractCommandRegistration.html>AbstractCommandRegistration</a>
                

            </dt>
            <dd>&nbsp;</dd>

        
            <dt>
                
                <span class="memberNameLink">
                
                    <a href="../org/dockbox/selene/core/command/registry/ClassCommandRegistration.html#setSourceInstance(Object)">setSourceInstance(Object)</a>
                
                </span> - function in org.dockbox.selene.core.command.registry.<a href=../org/dockbox/selene/core/command/registry/ClassCommandRegistration.html>ClassCommandRegistration</a>
                

            </dt>
            <dd>&nbsp;</dd>

        
            <dt>
                
                <span class="memberNameLink">
                
                    <a href="../org/dockbox/selene/core/command/registry/MethodCommandRegistration.html#setSourceInstance(Object)">setSourceInstance(Object)</a>
                
                </span> - function in org.dockbox.selene.core.command.registry.<a href=../org/dockbox/selene/core/command/registry/MethodCommandRegistration.html>MethodCommandRegistration</a>
                

            </dt>
            <dd>&nbsp;</dd>

        
            <dt>
                
                <span class="memberNameLink">
                
                    <a href="../org/dockbox/selene/core/impl/util/files/UnsupportedFileException.html#setStackTrace(Array)">setStackTrace(Array)</a>
                
                </span> - function in java.lang.<a href=https://docs.oracle.com/javase/8/docs/api/java/lang/Throwable.html>Throwable</a>
                

            </dt>
            <dd>&nbsp;</dd>

        
            <dt>
                
                <span class="memberNameLink">
                
                    <a href="../org/dockbox/selene/sponge/exceptions/TypeConversionException.html#setStackTrace(Array)">setStackTrace(Array)</a>
                
                </span> - function in kotlin.<a href=https://kotlinlang.org/api/latest/jvm/stdlib/kotlin/-throwable/index.html>Throwable</a>
                

            </dt>
            <dd>&nbsp;</dd>

        
            <dt>
                
                <span class="memberNameLink">
                
                    <a href="../org/dockbox/selene/sponge/exceptions/TypeConversionException.html#setStackTrace(Array)">setStackTrace(Array)</a>
                
                </span> - function in kotlin.<a href=https://kotlinlang.org/api/latest/jvm/stdlib/kotlin/-throwable/index.html>Throwable</a>
                

            </dt>
            <dd>&nbsp;</dd>

        
            <dt>
                
                <span class="memberNameLink">
                
                    <a href="../org/dockbox/selene/sponge/exceptions/TypeConversionException.html#setStackTrace(Array)">setStackTrace(Array)</a>
                
                </span> - function in kotlin.<a href=https://kotlinlang.org/api/latest/jvm/stdlib/kotlin/-throwable/index.html>Throwable</a>
                

            </dt>
            <dd>&nbsp;</dd>

        
            <dt>
                
                <span class="memberNameLink">
                
                    <a href="../org/dockbox/selene/sponge/exceptions/TypeConversionException.html#setStackTrace(Array)">setStackTrace(Array)</a>
                
                </span> - function in kotlin.<a href=https://kotlinlang.org/api/latest/jvm/stdlib/kotlin/-throwable/index.html>Throwable</a>
                

            </dt>
            <dd>&nbsp;</dd>

        
            <dt>
                
                <span class="memberNameLink">
                
                    <a href="../org/dockbox/selene/core/util/extension/ExtensionContext.ComponentType.html#setString(String)">setString(String)</a>
                
                </span> - function in org.dockbox.selene.core.util.extension.<a href=../org/dockbox/selene/core/util/extension/ExtensionContext.ComponentType.html>ExtensionContext.ComponentType</a>
                

            </dt>
            <dd>&nbsp;</dd>

        
            <dt>
                
                <span class="memberNameLink">
                
                    <a href="../org/dockbox/selene/core/events/player/PlayerMoveEvent.Spawn.html#setTarget(Target)">setTarget(Target)</a>
                
                </span> - function in org.dockbox.selene.core.events.<a href=../org/dockbox/selene/core/events/AbstractTargetCancellableEvent.html>AbstractTargetCancellableEvent</a>
                

            </dt>
            <dd>&nbsp;</dd>

        
            <dt>
                
                <span class="memberNameLink">
                
                    <a href="../org/dockbox/selene/core/events/AbstractTargetEvent.html#setTarget(Target)">setTarget(Target)</a>
                
                </span> - function in org.dockbox.selene.core.events.<a href=../org/dockbox/selene/core/events/AbstractTargetEvent.html>AbstractTargetEvent</a>
                

            </dt>
            <dd>&nbsp;</dd>

        
            <dt>
                
                <span class="memberNameLink">
                
                    <a href="../org/dockbox/selene/core/events/player/PlayerMoveEvent.Spawn.html#setTarget(Target)">setTarget(Target)</a>
                
                </span> - function in org.dockbox.selene.core.events.<a href=../org/dockbox/selene/core/events/AbstractTargetCancellableEvent.html>AbstractTargetCancellableEvent</a>
                

            </dt>
            <dd>&nbsp;</dd>

        
            <dt>
                
                <span class="memberNameLink">
                
                    <a href="../org/dockbox/selene/core/events/chat/CommandEvent.html#setTarget(Target)">setTarget(Target)</a>
                
                </span> - function in org.dockbox.selene.core.events.chat.<a href=../org/dockbox/selene/core/events/chat/CommandEvent.html>CommandEvent</a>
                

            </dt>
            <dd>&nbsp;</dd>

        
            <dt>
                
                <span class="memberNameLink">
                
                    <a href="../org/dockbox/selene/core/events/player/PlayerMoveEvent.Spawn.html#setTarget(Target)">setTarget(Target)</a>
                
                </span> - function in org.dockbox.selene.core.events.<a href=../org/dockbox/selene/core/events/AbstractTargetCancellableEvent.html>AbstractTargetCancellableEvent</a>
                

            </dt>
            <dd>&nbsp;</dd>

        
            <dt>
                
                <span class="memberNameLink">
                
                    <a href="../org/dockbox/selene/core/events/chat/CommandEvent.Before.html#setTarget(Target)">setTarget(Target)</a>
                
                </span> - function in org.dockbox.selene.core.events.chat.<a href=../org/dockbox/selene/core/events/chat/CommandEvent.Before.html>CommandEvent.Before</a>
                

            </dt>
            <dd>&nbsp;</dd>

        
            <dt>
                
                <span class="memberNameLink">
                
                    <a href="../org/dockbox/selene/core/events/player/PlayerMoveEvent.Spawn.html#setTarget(Target)">setTarget(Target)</a>
                
                </span> - function in org.dockbox.selene.core.events.<a href=../org/dockbox/selene/core/events/AbstractTargetCancellableEvent.html>AbstractTargetCancellableEvent</a>
                

            </dt>
            <dd>&nbsp;</dd>

        
            <dt>
                
                <span class="memberNameLink">
                
                    <a href="../org/dockbox/selene/core/events/chat/CommandEvent.After.html#setTarget(Target)">setTarget(Target)</a>
                
                </span> - function in org.dockbox.selene.core.events.chat.<a href=../org/dockbox/selene/core/events/chat/CommandEvent.After.html>CommandEvent.After</a>
                

            </dt>
            <dd>&nbsp;</dd>

        
            <dt>
                
                <span class="memberNameLink">
                
                    <a href="../org/dockbox/selene/core/events/player/PlayerMoveEvent.Spawn.html#setTarget(Target)">setTarget(Target)</a>
                
                </span> - function in org.dockbox.selene.core.events.<a href=../org/dockbox/selene/core/events/AbstractTargetCancellableEvent.html>AbstractTargetCancellableEvent</a>
                

            </dt>
            <dd>&nbsp;</dd>

        
            <dt>
                
                <span class="memberNameLink">
                
                    <a href="../org/dockbox/selene/core/events/chat/SendChatEvent.html#setTarget(Target)">setTarget(Target)</a>
                
                </span> - function in org.dockbox.selene.core.events.chat.<a href=../org/dockbox/selene/core/events/chat/SendChatEvent.html>SendChatEvent</a>
                

            </dt>
            <dd>&nbsp;</dd>

        
            <dt>
                
                <span class="memberNameLink">
                
                    <a href="../org/dockbox/selene/core/events/player/PlayerConnectionEvent.Ping.html#setTarget(Target)">setTarget(Target)</a>
                
                </span> - function in org.dockbox.selene.core.events.player.<a href=../org/dockbox/selene/core/events/player/PlayerConnectionEvent.html>PlayerConnectionEvent</a>
                

            </dt>
            <dd>&nbsp;</dd>

        
            <dt>
                
                <span class="memberNameLink">
                
                    <a href="../org/dockbox/selene/core/events/player/PlayerConnectionEvent.Ping.html#setTarget(Target)">setTarget(Target)</a>
                
                </span> - function in org.dockbox.selene.core.events.player.<a href=../org/dockbox/selene/core/events/player/PlayerConnectionEvent.html>PlayerConnectionEvent</a>
                

            </dt>
            <dd>&nbsp;</dd>

        
            <dt>
                
                <span class="memberNameLink">
                
                    <a href="../org/dockbox/selene/core/events/player/PlayerConnectionEvent.Ping.html#setTarget(Target)">setTarget(Target)</a>
                
                </span> - function in org.dockbox.selene.core.events.player.<a href=../org/dockbox/selene/core/events/player/PlayerConnectionEvent.html>PlayerConnectionEvent</a>
                

            </dt>
            <dd>&nbsp;</dd>

        
            <dt>
                
                <span class="memberNameLink">
                
                    <a href="../org/dockbox/selene/core/events/player/PlayerConnectionEvent.Ping.html#setTarget(Target)">setTarget(Target)</a>
                
                </span> - function in org.dockbox.selene.core.events.player.<a href=../org/dockbox/selene/core/events/player/PlayerConnectionEvent.html>PlayerConnectionEvent</a>
                

            </dt>
            <dd>&nbsp;</dd>

        
            <dt>
                
                <span class="memberNameLink">
                
                    <a href="../org/dockbox/selene/core/events/player/PlayerMoveEvent.Spawn.html#setTarget(Target)">setTarget(Target)</a>
                
                </span> - function in org.dockbox.selene.core.events.<a href=../org/dockbox/selene/core/events/AbstractTargetCancellableEvent.html>AbstractTargetCancellableEvent</a>
                

            </dt>
            <dd>&nbsp;</dd>

        
            <dt>
                
                <span class="memberNameLink">
                
                    <a href="../org/dockbox/selene/core/events/player/PlayerMoveEvent.html#setTarget(Target)">setTarget(Target)</a>
                
                </span> - function in org.dockbox.selene.core.events.player.<a href=../org/dockbox/selene/core/events/player/PlayerMoveEvent.html>PlayerMoveEvent</a>
                

            </dt>
            <dd>&nbsp;</dd>

        
            <dt>
                
                <span class="memberNameLink">
                
                    <a href="../org/dockbox/selene/core/events/player/PlayerMoveEvent.Spawn.html#setTarget(Target)">setTarget(Target)</a>
                
                </span> - function in org.dockbox.selene.core.events.<a href=../org/dockbox/selene/core/events/AbstractTargetCancellableEvent.html>AbstractTargetCancellableEvent</a>
                

            </dt>
            <dd>&nbsp;</dd>

        
            <dt>
                
                <span class="memberNameLink">
                
                    <a href="../org/dockbox/selene/core/events/player/PlayerMoveEvent.Teleport.html#setTarget(Target)">setTarget(Target)</a>
                
                </span> - function in org.dockbox.selene.core.events.player.<a href=../org/dockbox/selene/core/events/player/PlayerMoveEvent.Teleport.html>PlayerMoveEvent.Teleport</a>
                

            </dt>
            <dd>&nbsp;</dd>

        
            <dt>
                
                <span class="memberNameLink">
                
                    <a href="../org/dockbox/selene/core/events/player/PlayerMoveEvent.Spawn.html#setTarget(Target)">setTarget(Target)</a>
                
                </span> - function in org.dockbox.selene.core.events.<a href=../org/dockbox/selene/core/events/AbstractTargetCancellableEvent.html>AbstractTargetCancellableEvent</a>
                

            </dt>
            <dd>&nbsp;</dd>

        
            <dt>
                
                <span class="memberNameLink">
                
                    <a href="../org/dockbox/selene/core/events/player/PlayerMoveEvent.Walk.html#setTarget(Target)">setTarget(Target)</a>
                
                </span> - function in org.dockbox.selene.core.events.player.<a href=../org/dockbox/selene/core/events/player/PlayerMoveEvent.Walk.html>PlayerMoveEvent.Walk</a>
                

            </dt>
            <dd>&nbsp;</dd>

        
            <dt>
                
                <span class="memberNameLink">
                
                    <a href="../org/dockbox/selene/core/events/player/PlayerMoveEvent.Spawn.html#setTarget(Target)">setTarget(Target)</a>
                
                </span> - function in org.dockbox.selene.core.events.<a href=../org/dockbox/selene/core/events/AbstractTargetCancellableEvent.html>AbstractTargetCancellableEvent</a>
                

            </dt>
            <dd>&nbsp;</dd>

        
            <dt>
                
                <span class="memberNameLink">
                
                    <a href="../org/dockbox/selene/core/events/player/PlayerMoveEvent.Fly.html#setTarget(Target)">setTarget(Target)</a>
                
                </span> - function in org.dockbox.selene.core.events.player.<a href=../org/dockbox/selene/core/events/player/PlayerMoveEvent.Fly.html>PlayerMoveEvent.Fly</a>
                

            </dt>
            <dd>&nbsp;</dd>

        
            <dt>
                
                <span class="memberNameLink">
                
                    <a href="../org/dockbox/selene/core/events/player/PlayerMoveEvent.Spawn.html#setTarget(Target)">setTarget(Target)</a>
                
                </span> - function in org.dockbox.selene.core.events.<a href=../org/dockbox/selene/core/events/AbstractTargetCancellableEvent.html>AbstractTargetCancellableEvent</a>
                

            </dt>
            <dd>&nbsp;</dd>

        
            <dt>
                
                <span class="memberNameLink">
                
                    <a href="../org/dockbox/selene/core/events/player/PlayerMoveEvent.Crouch.html#setTarget(Target)">setTarget(Target)</a>
                
                </span> - function in org.dockbox.selene.core.events.player.<a href=../org/dockbox/selene/core/events/player/PlayerMoveEvent.Crouch.html>PlayerMoveEvent.Crouch</a>
                

            </dt>
            <dd>&nbsp;</dd>

        
            <dt>
                
                <span class="memberNameLink">
                
                    <a href="../org/dockbox/selene/core/events/player/PlayerMoveEvent.Spawn.html#setTarget(Target)">setTarget(Target)</a>
                
                </span> - function in org.dockbox.selene.core.events.<a href=../org/dockbox/selene/core/events/AbstractTargetCancellableEvent.html>AbstractTargetCancellableEvent</a>
                

            </dt>
            <dd>&nbsp;</dd>

        
            <dt>
                
                <span class="memberNameLink">
                
                    <a href="../org/dockbox/selene/core/events/player/PlayerMoveEvent.Spawn.html#setTarget(Target)">setTarget(Target)</a>
                
                </span> - function in org.dockbox.selene.core.events.player.<a href=../org/dockbox/selene/core/events/player/PlayerMoveEvent.Spawn.html>PlayerMoveEvent.Spawn</a>
                

            </dt>
            <dd>&nbsp;</dd>

        
            <dt>
                
                <span class="memberNameLink">
                
                    <a href="../org/dockbox/selene/core/objects/events/Targetable.html#setTarget(Target)">setTarget(Target)</a>
                
                </span> - function in org.dockbox.selene.core.objects.events.<a href=../org/dockbox/selene/core/objects/events/Targetable.html>Targetable</a>
                

            </dt>
            <dd>&nbsp;</dd>

        
            <dt>
                
                <span class="memberNameLink">
                
                    <a href="../org/dockbox/selene/core/impl/util/files/process/SettingProcessor.html">SettingProcessor</a>
                
                </span> - class in org.dockbox.selene.core.impl.util.files.process
                

            </dt>
            <dd>Setting Processors, when used in conjunction on a ninja.leaping.configurate.objectmapping.Setting annotated field within a ninja.leaping.configurate.objectmapping.serialize.ConfigSerializable class, allow for some lightweight processing of getting and setting the node value.</dd>

        
            <dt>
                
                <span class="memberNameLink">
                
                    <a href="../org/dockbox/selene/core/impl/util/files/process/SettingProcessorCache.html">SettingProcessorCache</a>
                
                </span> - class in org.dockbox.selene.core.impl.util.files.process
                

            </dt>
            <dd>&nbsp;</dd>

        
            <dt>
                
                <span class="memberNameLink">
                
                    <a href="../org/dockbox/selene/core/text/navigation/Pagination.html#setTitle(Text)">setTitle(Text)</a>
                
                </span> - function in org.dockbox.selene.core.text.navigation.<a href=../org/dockbox/selene/core/text/navigation/Pagination.html>Pagination</a>
                

            </dt>
            <dd>&nbsp;</dd>

        
            <dt>
                
                <span class="memberNameLink">
                
                    <a href="../org/dockbox/selene/sponge/text/navigation/SpongePagination.html#setTitle(Text)">setTitle(Text)</a>
                
                </span> - function in org.dockbox.selene.core.text.navigation.<a href=../org/dockbox/selene/core/text/navigation/Pagination.html>Pagination</a>
                

            </dt>
            <dd>&nbsp;</dd>

        
            <dt>
                
                <span class="memberNameLink">
                
                    <a href="../org/dockbox/selene/sponge/text/navigation/SpongePagination.html#setTitle(Text)">setTitle(Text)</a>
                
                </span> - function in org.dockbox.selene.sponge.text.navigation.<a href=../org/dockbox/selene/sponge/text/navigation/SpongePagination.html>SpongePagination</a>
                

            </dt>
            <dd>&nbsp;</dd>

        
            <dt>
                
                <span class="memberNameLink">
                
                    <a href="../org/dockbox/selene/sponge/text/navigation/SpongePaginationBuilder.html#setTitle(Text)">setTitle(Text)</a>
                
                </span> - function in org.dockbox.selene.core.text.navigation.<a href=../org/dockbox/selene/core/text/navigation/PaginationBuilder.html>PaginationBuilder</a>
                

            </dt>
            <dd>&nbsp;</dd>

        
            <dt>
                
                <span class="memberNameLink">
                
                    <a href="../org/dockbox/selene/core/impl/i18n/common/SimpleResourceService.ResourceConfig.html#setTranslations(Map)">setTranslations(Map)</a>
                
                </span> - function in org.dockbox.selene.core.impl.i18n.common.<a href=../org/dockbox/selene/core/impl/i18n/common/SimpleResourceService.ResourceConfig.html>SimpleResourceService.ResourceConfig</a>
                

            </dt>
            <dd>&nbsp;</dd>

        
            <dt>
                
                <span class="memberNameLink">
                
                    <a href="../org/dockbox/selene/core/impl/util/extension/SimpleExtensionContext.html#setType(ExtensionContext.ComponentType)">setType(ExtensionContext.ComponentType)</a>
                
                </span> - function in org.dockbox.selene.core.impl.util.extension.<a href=../org/dockbox/selene/core/impl/util/extension/SimpleExtensionContext.html>SimpleExtensionContext</a>
                

            </dt>
            <dd>&nbsp;</dd>

        
            <dt>
                
                <span class="memberNameLink">
                
                    <a href="../org/dockbox/selene/core/util/extension/ExtensionContext.html#setType(ExtensionContext.ComponentType)">setType(ExtensionContext.ComponentType)</a>
                
                </span> - function in org.dockbox.selene.core.util.extension.<a href=../org/dockbox/selene/core/util/extension/ExtensionContext.html>ExtensionContext</a>
                

            </dt>
            <dd>&nbsp;</dd>

        
            <dt>
                
                <span class="memberNameLink">
                
                    <a href="../org/dockbox/selene/core/impl/util/files/serialize/SetTypeSerialiser.html">SetTypeSerialiser</a>
                
                </span> - class in org.dockbox.selene.core.impl.util.files.serialize
                

            </dt>
            <dd>&nbsp;</dd>

        
            <dt>
                
                <span class="memberNameLink">
                
                    <a href="../org/dockbox/selene/core/objects/targets/Identifiable.html#setUniqueId(UUID)">setUniqueId(UUID)</a>
                
                </span> - function in org.dockbox.selene.core.objects.targets.<a href=../org/dockbox/selene/core/objects/targets/Identifiable.html>Identifiable</a>
                

            </dt>
            <dd>&nbsp;</dd>

        
            <dt>
                
                <span class="memberNameLink">
                
                    <a href="../org/dockbox/selene/core/objects/targets/Identifiable.None.html#setUniqueId(UUID)">setUniqueId(UUID)</a>
                
                </span> - function in org.dockbox.selene.core.objects.targets.<a href=../org/dockbox/selene/core/objects/targets/Identifiable.None.html>Identifiable.None</a>
                

            </dt>
            <dd>&nbsp;</dd>

        
            <dt>
                
                <span class="memberNameLink">
                
                    <a href="../org/dockbox/selene/core/objects/user/Player.html#setUniqueId(UUID)">setUniqueId(UUID)</a>
                
                </span> - function in org.dockbox.selene.core.objects.user.<a href=../org/dockbox/selene/core/objects/user/Player.html>Player</a>
                

            </dt>
            <dd>&nbsp;</dd>

        
            <dt>
                
                <span class="memberNameLink">
                
                    <a href="../org/dockbox/selene/sponge/objects/targets/SpongePlayer.html#setUniqueId(UUID)">setUniqueId(UUID)</a>
                
                </span> - function in org.dockbox.selene.sponge.objects.targets.<a href=../org/dockbox/selene/sponge/objects/targets/SpongePlayer.html>SpongePlayer</a>
                

            </dt>
            <dd>&nbsp;</dd>

        
            <dt>
                
                <span class="memberNameLink">
                
                    <a href="../org/dockbox/selene/core/i18n/common/ResourceEntry.html#setValue(String)">setValue(String)</a>
                
                </span> - function in org.dockbox.selene.core.i18n.common.<a href=../org/dockbox/selene/core/i18n/common/ResourceEntry.html>ResourceEntry</a>
                

            </dt>
            <dd>&nbsp;</dd>

        
            <dt>
                
                <span class="memberNameLink">
                
                    <a href="../org/dockbox/selene/core/i18n/entry/ExternalResourceEntry.html#setValue(String)">setValue(String)</a>
                
                </span> - function in org.dockbox.selene.core.i18n.entry.<a href=../org/dockbox/selene/core/i18n/entry/ExternalResourceEntry.html>ExternalResourceEntry</a>
                

            </dt>
            <dd>&nbsp;</dd>

        
            <dt>
                
                <span class="memberNameLink">
                
                    <a href="../org/dockbox/selene/core/i18n/entry/IntegratedResource.html#setValue(String)">setValue(String)</a>
                
                </span> - function in org.dockbox.selene.core.i18n.entry.<a href=../org/dockbox/selene/core/i18n/entry/IntegratedResource.html>IntegratedResource</a>
                

            </dt>
            <dd>&nbsp;</dd>

        
            <dt>
                
                <span class="memberNameLink">
                
                    <a href="../org/dockbox/selene/core/impl/command/parse/MapArgumentParser.html#setValueDelimiter(Character)">setValueDelimiter(Character)</a>
                
                </span> - function in org.dockbox.selene.core.impl.command.parse.<a href=../org/dockbox/selene/core/impl/command/parse/MapArgumentParser.html>MapArgumentParser</a>
                

            </dt>
            <dd>&nbsp;</dd>

        
            <dt>
                
                <span class="memberNameLink">
                
                    <a href="../org/dockbox/selene/core/objects/location/Location.html#setVectorLoc(Vector3D)">setVectorLoc(Vector3D)</a>
                
                </span> - function in org.dockbox.selene.core.objects.location.<a href=../org/dockbox/selene/core/objects/location/Location.html>Location</a>
                

            </dt>
            <dd>&nbsp;</dd>

        
            <dt>
                
                <span class="memberNameLink">
                
                    <a href="../org/dockbox/selene/core/objects/location/Location.html#setWorld(World)">setWorld(World)</a>
                
                </span> - function in org.dockbox.selene.core.objects.location.<a href=../org/dockbox/selene/core/objects/location/Location.html>Location</a>
                

            </dt>
            <dd>&nbsp;</dd>

        
            <dt>
                
                <span class="memberNameLink">
                
                    <a href="../org/dockbox/selene/core/objects/location/World.html#setWorldUniqueId(UUID)">setWorldUniqueId(UUID)</a>
                
                </span> - function in org.dockbox.selene.core.objects.location.<a href=../org/dockbox/selene/core/objects/location/World.html>World</a>
                

            </dt>
            <dd>&nbsp;</dd>

        
            <dt>
                
                <span class="memberNameLink">
                
                    <a href="../org/dockbox/selene/sponge/objects/location/SpongeWorld.html#setWorldUniqueId(UUID)">setWorldUniqueId(UUID)</a>
                
                </span> - function in org.dockbox.selene.sponge.objects.location.<a href=../org/dockbox/selene/sponge/objects/location/SpongeWorld.html>SpongeWorld</a>
                

            </dt>
            <dd>&nbsp;</dd>

        
            <dt>
                
                <span class="memberNameLink">
                
                    <a href="../org/dockbox/selene/core/objects/location/Location.html#setX(Number)">setX(Number)</a>
                
                </span> - function in org.dockbox.selene.core.objects.location.<a href=../org/dockbox/selene/core/objects/location/Location.html>Location</a>
                

            </dt>
            <dd>&nbsp;</dd>

        
            <dt>
                
                <span class="memberNameLink">
                
                    <a href="../org/dockbox/selene/core/objects/tuple/Vector2D.html#setX(Number)">setX(Number)</a>
                
                </span> - function in org.dockbox.selene.core.objects.tuple.<a href=../org/dockbox/selene/core/objects/tuple/Vector2D.html>Vector2D</a>
                

            </dt>
            <dd>&nbsp;</dd>

        
            <dt>
                
                <span class="memberNameLink">
                
                    <a href="../org/dockbox/selene/core/objects/tuple/Vector3D.html#setX(Number)">setX(Number)</a>
                
                </span> - function in org.dockbox.selene.core.objects.tuple.<a href=../org/dockbox/selene/core/objects/tuple/Vector3D.html>Vector3D</a>
                

            </dt>
            <dd>&nbsp;</dd>

        
            <dt>
                
                <span class="memberNameLink">
                
                    <a href="../org/dockbox/selene/core/objects/location/Location.html#setY(Number)">setY(Number)</a>
                
                </span> - function in org.dockbox.selene.core.objects.location.<a href=../org/dockbox/selene/core/objects/location/Location.html>Location</a>
                

            </dt>
            <dd>&nbsp;</dd>

        
            <dt>
                
                <span class="memberNameLink">
                
                    <a href="../org/dockbox/selene/core/objects/tuple/Vector3D.html#setY(Number)">setY(Number)</a>
                
                </span> - function in org.dockbox.selene.core.objects.tuple.<a href=../org/dockbox/selene/core/objects/tuple/Vector3D.html>Vector3D</a>
                

            </dt>
            <dd>&nbsp;</dd>

        
            <dt>
                
                <span class="memberNameLink">
                
                    <a href="../org/dockbox/selene/core/objects/location/Location.html#setZ(Number)">setZ(Number)</a>
                
                </span> - function in org.dockbox.selene.core.objects.location.<a href=../org/dockbox/selene/core/objects/location/Location.html>Location</a>
                

            </dt>
            <dd>&nbsp;</dd>

        
            <dt>
                
                <span class="memberNameLink">
                
                    <a href="../org/dockbox/selene/core/objects/tuple/Vector2D.html#setZ(Number)">setZ(Number)</a>
                
                </span> - function in org.dockbox.selene.core.objects.tuple.<a href=../org/dockbox/selene/core/objects/tuple/Vector2D.html>Vector2D</a>
                

            </dt>
            <dd>&nbsp;</dd>

        
            <dt>
                
                <span class="memberNameLink">
                
                    <a href="../org/dockbox/selene/core/objects/tuple/Vector3D.html#setZ(Number)">setZ(Number)</a>
                
                </span> - function in org.dockbox.selene.core.objects.tuple.<a href=../org/dockbox/selene/core/objects/tuple/Vector3D.html>Vector3D</a>
                

            </dt>
            <dd>&nbsp;</dd>

        
            <dt>
                
                <span class="memberNameLink">
                
                    <a href="../org/dockbox/selene/core/text/Text.HashMethod.html#SHA1">SHA1</a>
                
                </span> - enum entry in org.dockbox.selene.core.text.<a href=../org/dockbox/selene/core/text/Text.HashMethod.html>Text.HashMethod</a>
                

            </dt>
            <dd>&nbsp;</dd>

        
            <dt>
                
                <span class="memberNameLink">
                
                    <a href="../org/dockbox/selene/core/text/Text.HashMethod.html#SHA256">SHA256</a>
                
                </span> - enum entry in org.dockbox.selene.core.text.<a href=../org/dockbox/selene/core/text/Text.HashMethod.html>Text.HashMethod</a>
                

            </dt>
            <dd>&nbsp;</dd>

        
            <dt>
                
                <span class="memberNameLink">
                
                    <a href="../org/dockbox/selene/core/util/Utils.html#shallowCopy(Array)">shallowCopy(Array)</a>
                
                </span> - function in org.dockbox.selene.core.util.<a href=../org/dockbox/selene/core/util/Utils.html>Utils</a>
                

            </dt>
            <dd>&nbsp;</dd>

        
            <dt>
                
                <span class="memberNameLink">
                
                    <a href="../org/dockbox/selene/core/text/actions/ShiftClickAction.html">ShiftClickAction</a>
                
                </span> - class in org.dockbox.selene.core.text.actions
                

            </dt>
            <dd>&nbsp;</dd>

        
            <dt>
                
                <span class="memberNameLink">
                
                    <a href="../org/dockbox/selene/core/text/actions/ShiftClickAction.InsertText.html">ShiftClickAction.InsertText</a>
                
                </span> - class in org.dockbox.selene.core.text.actions.<a href=../org/dockbox/selene/core/text/actions/ShiftClickAction.html>ShiftClickAction</a>
                

            </dt>
            <dd>&nbsp;</dd>

        
            <dt>
                
                <span class="memberNameLink">
                
                    <a href="../org/dockbox/selene/core/impl/command/parse/ShortArgumentParser.html">ShortArgumentParser</a>
                
                </span> - class in org.dockbox.selene.core.impl.command.parse
                

            </dt>
            <dd>&nbsp;</dd>

        
            <dt>
                
                <span class="memberNameLink">
                
                    <a href="../org/dockbox/selene/core/impl/util/files/serialize/ShortArrayTypeSerialiser.html">ShortArrayTypeSerialiser</a>
                
                </span> - class in org.dockbox.selene.core.impl.util.files.serialize
                

            </dt>
            <dd>&nbsp;</dd>

        
            <dt>
                
                <span class="memberNameLink">
                
                    <a href="../org/dockbox/selene/core/i18n/entry/IntegratedResource.html#shorten()">shorten()</a>
                
                </span> - function in org.dockbox.selene.core.i18n.common.<a href=../org/dockbox/selene/core/i18n/common/ResourceEntry.html>ResourceEntry</a>
                

            </dt>
            <dd>&nbsp;</dd>

        
            <dt>
                
                <span class="memberNameLink">
                
                    <a href="../org/dockbox/selene/core/i18n/entry/IntegratedResource.html#shorten()">shorten()</a>
                
                </span> - function in org.dockbox.selene.core.i18n.common.<a href=../org/dockbox/selene/core/i18n/common/ResourceEntry.html>ResourceEntry</a>
                

            </dt>
            <dd>&nbsp;</dd>

        
            <dt>
                
                <span class="memberNameLink">
                
                    <a href="../org/dockbox/selene/core/i18n/entry/IntegratedResource.html#shorten()">shorten()</a>
                
                </span> - function in org.dockbox.selene.core.i18n.common.<a href=../org/dockbox/selene/core/i18n/common/ResourceEntry.html>ResourceEntry</a>
                

            </dt>
            <dd>&nbsp;</dd>

        
            <dt>
                
                <span class="memberNameLink">
                
                    <a href="../org/dockbox/selene/core/i18n/common/ResourceEntry.html#shortFormat(Array)">shortFormat(Array)</a>
                
                </span> - function in org.dockbox.selene.core.i18n.common.<a href=../org/dockbox/selene/core/i18n/common/ResourceEntry.html>ResourceEntry</a>
                

            </dt>
            <dd>&nbsp;</dd>

        
            <dt>
                
                <span class="memberNameLink">
                
                    <a href="../org/dockbox/selene/core/i18n/entry/IntegratedResource.html#shortFormat(Array)">shortFormat(Array)</a>
                
                </span> - function in org.dockbox.selene.core.i18n.common.<a href=../org/dockbox/selene/core/i18n/common/ResourceEntry.html>ResourceEntry</a>
                

            </dt>
            <dd>&nbsp;</dd>

        
            <dt>
                
                <span class="memberNameLink">
                
                    <a href="../org/dockbox/selene/core/i18n/entry/IntegratedResource.html#shortFormat(Array)">shortFormat(Array)</a>
                
                </span> - function in org.dockbox.selene.core.i18n.common.<a href=../org/dockbox/selene/core/i18n/common/ResourceEntry.html>ResourceEntry</a>
                

            </dt>
            <dd>&nbsp;</dd>

        
            <dt>
                
                <span class="memberNameLink">
                
                    <a href="../org/dockbox/selene/core/impl/util/text/SimpleBroadcastService.html">SimpleBroadcastService</a>
                
                </span> - class in org.dockbox.selene.core.impl.util.text
                

            </dt>
            <dd>&nbsp;</dd>

        
            <dt>
                
                <span class="memberNameLink">
                
                    <a href="../org/dockbox/selene/core/impl/command/SimpleCommandBus.html">SimpleCommandBus</a>
                
                </span> - class in org.dockbox.selene.core.impl.command
                

            </dt>
            <dd>&nbsp;</dd>

        
            <dt>
                
                <span class="memberNameLink">
                
                    <a href="../org/dockbox/selene/core/impl/command/SimpleCommandBus.Arguments.html">SimpleCommandBus.Arguments</a>
                
                </span> - class in org.dockbox.selene.core.impl.command.<a href=../org/dockbox/selene/core/impl/command/SimpleCommandBus.html>SimpleCommandBus</a>
                

            </dt>
            <dd>&nbsp;</dd>

        
            <dt>
                
                <span class="memberNameLink">
                
                    <a href="../org/dockbox/selene/core/impl/command/SimpleCommandBus.Companion.html">SimpleCommandBus.Companion</a>
                
                </span> - class in org.dockbox.selene.core.impl.command.<a href=../org/dockbox/selene/core/impl/command/SimpleCommandBus.html>SimpleCommandBus</a>
                

            </dt>
            <dd>&nbsp;</dd>

        
            <dt>
                
                <span class="memberNameLink">
                
                    <a href="../org/dockbox/selene/core/impl/command/context/SimpleCommandContext.html">SimpleCommandContext</a>
                
                </span> - class in org.dockbox.selene.core.impl.command.context
                

            </dt>
            <dd>&nbsp;</dd>

        
            <dt>
                
                <span class="memberNameLink">
                
                    <a href="../org/dockbox/selene/core/impl/command/context/SimpleCommandContext.Companion.html">SimpleCommandContext.Companion</a>
                
                </span> - class in org.dockbox.selene.core.impl.command.context.<a href=../org/dockbox/selene/core/impl/command/context/SimpleCommandContext.html>SimpleCommandContext</a>
                

            </dt>
            <dd>&nbsp;</dd>

        
            <dt>
                
                <span class="memberNameLink">
                
                    <a href="../org/dockbox/selene/core/impl/util/events/SimpleEventBus.html">SimpleEventBus</a>
                
                </span> - class in org.dockbox.selene.core.impl.util.events
                

            </dt>
            <dd>&nbsp;</dd>

        
            <dt>
                
                <span class="memberNameLink">
                
                    <a href="../org/dockbox/selene/core/impl/util/exceptions/SimpleExceptionHelper.html">SimpleExceptionHelper</a>
                
                </span> - class in org.dockbox.selene.core.impl.util.exceptions
                

            </dt>
            <dd>The default (simple) implementation of <a href=../org/dockbox/selene/core/util/exceptions/ExceptionHelper.html>org.dockbox.selene.core.util.exceptions.ExceptionHelper</a>.</dd>

        
            <dt>
                
                <span class="memberNameLink">
                
                    <a href="../org/dockbox/selene/core/impl/util/extension/SimpleExtensionContext.html">SimpleExtensionContext</a>
                
                </span> - class in org.dockbox.selene.core.impl.util.extension
                

            </dt>
            <dd>&nbsp;</dd>

        
            <dt>
                
                <span class="memberNameLink">
                
                    <a href="../org/dockbox/selene/core/impl/util/extension/SimpleExtensionManager.html">SimpleExtensionManager</a>
                
                </span> - class in org.dockbox.selene.core.impl.util.extension
                

            </dt>
            <dd>&nbsp;</dd>

        
            <dt>
                
                <span class="memberNameLink">
                
                    <a href="../org/dockbox/selene/core/impl/i18n/common/SimpleResourceService.html">SimpleResourceService</a>
                
                </span> - class in org.dockbox.selene.core.impl.i18n.common
                

            </dt>
            <dd>&nbsp;</dd>

        
            <dt>
                
                <span class="memberNameLink">
                
                    <a href="../org/dockbox/selene/core/impl/i18n/common/SimpleResourceService.ResourceConfig.html">SimpleResourceService.ResourceConfig</a>
                
                </span> - class in org.dockbox.selene.core.impl.i18n.common.<a href=../org/dockbox/selene/core/impl/i18n/common/SimpleResourceService.html>SimpleResourceService</a>
                

            </dt>
            <dd>&nbsp;</dd>

        
            <dt>
                
                <span class="memberNameLink">
                
                    <a href="../org/dockbox/selene/core/util/Utils.html#size(Object)">size(Object)</a>
                
                </span> - function in org.dockbox.selene.core.util.<a href=../org/dockbox/selene/core/util/Utils.html>Utils</a>
                

            </dt>
            <dd>&nbsp;</dd>

        
            <dt>
                
                <span class="memberNameLink">
                
                    <a href="../org/dockbox/selene/core/objects/user/Gamemode.html#SPECTATOR">SPECTATOR</a>
                
                </span> - enum entry in org.dockbox.selene.core.objects.user.<a href=../org/dockbox/selene/core/objects/user/Gamemode.html>Gamemode</a>
                

            </dt>
            <dd>&nbsp;</dd>

        
            <dt>
                
                <span class="memberNameLink">
                
                    <a href="../org/dockbox/selene/core/server/Selene.ServerType.html#SPIGOT">SPIGOT</a>
                
                </span> - enum entry in org.dockbox.selene.core.server.<a href=../org/dockbox/selene/core/server/Selene.ServerType.html>Selene.ServerType</a>
                

            </dt>
            <dd>&nbsp;</dd>

        
            <dt>
                
                <span class="memberNameLink">
                
                    <a href="../org/dockbox/selene/core/command/parse/rules/Split.html">Split</a>
                
                </span> - class in org.dockbox.selene.core.command.parse.rules
                

            </dt>
            <dd>&nbsp;</dd>

        
            <dt>
                
                <span class="memberNameLink">
                
                    <a href="../org/dockbox/selene/core/server/Selene.ServerType.html#SPONGE">SPONGE</a>
                
                </span> - enum entry in org.dockbox.selene.core.server.<a href=../org/dockbox/selene/core/server/Selene.ServerType.html>Selene.ServerType</a>
                

            </dt>
            <dd>&nbsp;</dd>

        
            <dt>
                
                <span class="memberNameLink">
                
                    <a href="../org/dockbox/selene/sponge/util/command/SpongeArgumentTypeValue.html">SpongeArgumentTypeValue</a>
                
                </span> - class in org.dockbox.selene.sponge.util.command
                

            </dt>
            <dd>&nbsp;</dd>

        
            <dt>
                
                <span class="memberNameLink">
                
                    <a href="../org/dockbox/selene/sponge/util/command/SpongeCommandBus.html">SpongeCommandBus</a>
                
                </span> - class in org.dockbox.selene.sponge.util.command
                

            </dt>
            <dd>&nbsp;</dd>

        
            <dt>
                
                <span class="memberNameLink">
                
                    <a href="../org/dockbox/selene/sponge/util/command/SpongeCommandBus.ExtensionArgument.html">SpongeCommandBus.ExtensionArgument</a>
                
                </span> - class in org.dockbox.selene.sponge.util.command.<a href=../org/dockbox/selene/sponge/util/command/SpongeCommandBus.html>SpongeCommandBus</a>
                

            </dt>
            <dd>&nbsp;</dd>

        
            <dt>
                
                <span class="memberNameLink">
                
                    <a href="../org/dockbox/selene/sponge/util/command/SpongeCommandBus.FaweArgument.html">SpongeCommandBus.FaweArgument</a>
                
                </span> - class in org.dockbox.selene.sponge.util.command.<a href=../org/dockbox/selene/sponge/util/command/SpongeCommandBus.html>SpongeCommandBus</a>
                

            </dt>
            <dd>&nbsp;</dd>

        
            <dt>
                
                <span class="memberNameLink">
                
                    <a href="../org/dockbox/selene/sponge/util/command/SpongeCommandBus.FaweArgument.FaweTypes.html">SpongeCommandBus.FaweArgument.FaweTypes</a>
                
                </span> - class in org.dockbox.selene.sponge.util.command.<a href=../org/dockbox/selene/sponge/util/command/SpongeCommandBus.FaweArgument.html>SpongeCommandBus.FaweArgument</a>
                

            </dt>
            <dd>&nbsp;</dd>

        
            <dt>
                
                <span class="memberNameLink">
                
                    <a href="../org/dockbox/selene/sponge/util/inject/SpongeCommonInjector.html">SpongeCommonInjector</a>
                
                </span> - class in org.dockbox.selene.sponge.util.inject
                

            </dt>
            <dd>&nbsp;</dd>

        
            <dt>
                
                <span class="memberNameLink">
                
                    <a href="../org/dockbox/selene/sponge/util/files/SpongeConfigurateManager.html">SpongeConfigurateManager</a>
                
                </span> - class in org.dockbox.selene.sponge.util.files
                

            </dt>
            <dd>&nbsp;</dd>

        
            <dt>
                
                <span class="memberNameLink">
                
                    <a href="../org/dockbox/selene/sponge/objects/targets/SpongeConsole.html">SpongeConsole</a>
                
                </span> - class in org.dockbox.selene.sponge.objects.targets
                

            </dt>
            <dd>Sponge console implementation.</dd>

        
            <dt>
                
                <span class="memberNameLink">
                
                    <a href="../org/dockbox/selene/sponge/objects/targets/SpongeConsole.Companion.html">SpongeConsole.Companion</a>
                
                </span> - class in org.dockbox.selene.sponge.objects.targets.<a href=../org/dockbox/selene/sponge/objects/targets/SpongeConsole.html>SpongeConsole</a>
                

            </dt>
            <dd>&nbsp;</dd>

        
            <dt>
                
                <span class="memberNameLink">
                
                    <a href="../org/dockbox/selene/sponge/util/SpongeConversionUtil.html">SpongeConversionUtil</a>
                
                </span> - class in org.dockbox.selene.sponge.util
                

            </dt>
            <dd>&nbsp;</dd>

        
            <dt>
                
                <span class="memberNameLink">
                
                    <a href="../org/dockbox/selene/sponge/listeners/SpongeDiscordListener.html">SpongeDiscordListener</a>
                
                </span> - class in org.dockbox.selene.sponge.listeners
                

            </dt>
            <dd>&nbsp;</dd>

        
            <dt>
                
                <span class="memberNameLink">
                
                    <a href="../org/dockbox/selene/sponge/util/discord/SpongeDiscordUtils.html">SpongeDiscordUtils</a>
                
                </span> - class in org.dockbox.selene.sponge.util.discord
                

            </dt>
            <dd>&nbsp;</dd>

        
            <dt>
                
                <span class="memberNameLink">
                
<<<<<<< HEAD
                    <a href="../org/dockbox/selene/sponge/util/files/SpongeFileUtils.html">SpongeFileUtils</a>
                
                </span> - class in org.dockbox.selene.sponge.util.files
=======
                    <a href="../org/dockbox/selene/sponge/objects/location/SpongeLocation.html">SpongeLocation</a>
                
                </span> - class in org.dockbox.selene.sponge.objects.location
>>>>>>> fbfdd56d
                

            </dt>
            <dd>&nbsp;</dd>

        
            <dt>
                
                <span class="memberNameLink">
                
                    <a href="../org/dockbox/selene/sponge/text/navigation/SpongePagination.html">SpongePagination</a>
                
                </span> - class in org.dockbox.selene.sponge.text.navigation
                

            </dt>
            <dd>&nbsp;</dd>

        
            <dt>
                
                <span class="memberNameLink">
                
                    <a href="../org/dockbox/selene/sponge/text/navigation/SpongePaginationBuilder.html">SpongePaginationBuilder</a>
                
                </span> - class in org.dockbox.selene.sponge.text.navigation
                

            </dt>
            <dd>&nbsp;</dd>

        
            <dt>
                
                <span class="memberNameLink">
                
                    <a href="../org/dockbox/selene/sponge/text/navigation/SpongePaginationService.html">SpongePaginationService</a>
                
                </span> - class in org.dockbox.selene.sponge.text.navigation
                

            </dt>
            <dd>&nbsp;</dd>

        
            <dt>
                
                <span class="memberNameLink">
                
                    <a href="../org/dockbox/selene/sponge/objects/targets/SpongePlayer.html">SpongePlayer</a>
                
                </span> - class in org.dockbox.selene.sponge.objects.targets
                

            </dt>
            <dd>&nbsp;</dd>

        
            <dt>
                
                <span class="memberNameLink">
                
                    <a href="../org/dockbox/selene/sponge/util/player/SpongePlayerStorageService.html">SpongePlayerStorageService</a>
                
                </span> - class in org.dockbox.selene.sponge.util.player
                

            </dt>
            <dd>&nbsp;</dd>

        
            <dt>
                
                <span class="memberNameLink">
                
                    <a href="../org/dockbox/selene/sponge/listeners/SpongeServerEventListener.html">SpongeServerEventListener</a>
                
                </span> - class in org.dockbox.selene.sponge.listeners
                

            </dt>
            <dd>&nbsp;</dd>

        
            <dt>
                
                <span class="memberNameLink">
                
                    <a href="../org/dockbox/selene/sponge/util/thread/SpongeThreadUtils.html">SpongeThreadUtils</a>
                
                </span> - class in org.dockbox.selene.sponge.util.thread
                

            </dt>
            <dd>The SpongePowered implementation for <a href=../org/dockbox/selene/core/util/threads/ThreadUtils.html>org.dockbox.selene.core.util.threads.ThreadUtils</a> , using Sponge's org.spongepowered.api.scheduler.SpongeExecutorService for underlying thread access.</dd>

        
            <dt>
                
                <span class="memberNameLink">
                
                    <a href="../org/dockbox/selene/sponge/objects/location/SpongeWorld.html">SpongeWorld</a>
                
                </span> - class in org.dockbox.selene.sponge.objects.location
                

            </dt>
            <dd>&nbsp;</dd>

        
            <dt>
                
                <span class="memberNameLink">
                
                    <a href="../org/dockbox/selene/sponge/util/world/SpongeWorldStorageService.html">SpongeWorldStorageService</a>
                
                </span> - class in org.dockbox.selene.sponge.util.world
                

            </dt>
            <dd>&nbsp;</dd>

        
            <dt>
                
                <span class="memberNameLink">
                
                    <a href="../org/dockbox/selene/core/util/files/FileType.html#SQLITE">SQLITE</a>
                
                </span> - enum entry in org.dockbox.selene.core.util.files.<a href=../org/dockbox/selene/core/util/files/FileType.html>FileType</a>
                

            </dt>
            <dd>&nbsp;</dd>

        
            <dt>
                
                <span class="memberNameLink">
                
                    <a href="../org/dockbox/selene/core/command/parse/rules/Strict.html">Strict</a>
                
                </span> - class in org.dockbox.selene.core.command.parse.rules
                

            </dt>
            <dd>&nbsp;</dd>

        
            <dt>
                
                <span class="memberNameLink">
                
                    <a href="../org/dockbox/selene/core/impl/command/SimpleCommandBus.Arguments.html#STRING">STRING</a>
                
                </span> - enum entry in org.dockbox.selene.core.impl.command.<a href=../org/dockbox/selene/core/impl/command/SimpleCommandBus.Arguments.html>SimpleCommandBus.Arguments</a>
                

            </dt>
            <dd>&nbsp;</dd>

        
            <dt>
                
                <span class="memberNameLink">
                
                    <a href="../org/dockbox/selene/core/impl/util/events/Handler.html#subscribe(IWrapper)">subscribe(IWrapper)</a>
                
                </span> - function in org.dockbox.selene.core.impl.util.events.<a href=../org/dockbox/selene/core/impl/util/events/Handler.html>Handler</a>
                

            </dt>
            <dd>&nbsp;</dd>

        
            <dt>
                
                <span class="memberNameLink">
                
                    <a href="../org/dockbox/selene/core/util/events/IHandler.html#subscribe(IWrapper)">subscribe(IWrapper)</a>
                
                </span> - function in org.dockbox.selene.core.util.events.<a href=../org/dockbox/selene/core/util/events/IHandler.html>IHandler</a>
                

            </dt>
            <dd>&nbsp;</dd>

        
            <dt>
                
                <span class="memberNameLink">
                
                    <a href="../org/dockbox/selene/core/impl/util/events/SimpleEventBus.html#subscribe(Object,MethodHandles.Lookup)">subscribe(Object,MethodHandles.Lookup)</a>
                
                </span> - function in org.dockbox.selene.core.impl.util.events.<a href=../org/dockbox/selene/core/impl/util/events/SimpleEventBus.html>SimpleEventBus</a>
                

            </dt>
            <dd>&nbsp;</dd>

        
            <dt>
                
                <span class="memberNameLink">
                
                    <a href="../org/dockbox/selene/core/impl/util/events/SimpleEventBus.html#subscribe(Object)">subscribe(Object)</a>
                
                </span> - function in org.dockbox.selene.core.impl.util.events.<a href=../org/dockbox/selene/core/impl/util/events/SimpleEventBus.html>SimpleEventBus</a>
                

            </dt>
            <dd>&nbsp;</dd>

        
            <dt>
                
                <span class="memberNameLink">
                
                    <a href="../org/dockbox/selene/core/impl/util/events/SimpleEventBus.html#subscribe(Object)">subscribe(Object)</a>
                
                </span> - function in org.dockbox.selene.core.util.events.<a href=../org/dockbox/selene/core/util/events/EventBus.html>EventBus</a>
                

            </dt>
            <dd>&nbsp;</dd>

        
            <dt>
                
                <span class="memberNameLink">
                
                    <a href="../org/dockbox/selene/core/util/events/IHandler.html#subscribe(IWrapper)">subscribe(IWrapper)</a>
                
                </span> - function in org.dockbox.selene.core.util.events.<a href=../org/dockbox/selene/core/util/events/IHandler.html>IHandler</a>
                

            </dt>
            <dd>&nbsp;</dd>

        
            <dt>
                
                <span class="memberNameLink">
                
                    <a href="../org/dockbox/selene/core/util/events/EventBus.html#subscribe(Object)">subscribe(Object)</a>
                
                </span> - function in org.dockbox.selene.core.util.events.<a href=../org/dockbox/selene/core/util/events/EventBus.html>EventBus</a>
                

            </dt>
            <dd>&nbsp;</dd>

        
            <dt>
                
                <span class="memberNameLink">
                
                    <a href="../org/dockbox/selene/core/util/events/EventBus.html#subscribe(Object,MethodHandles.Lookup)">subscribe(Object,MethodHandles.Lookup)</a>
                
                </span> - function in org.dockbox.selene.core.util.events.<a href=../org/dockbox/selene/core/util/events/EventBus.html>EventBus</a>
                

            </dt>
            <dd>&nbsp;</dd>

        
            <dt>
                
                <span class="memberNameLink">
                
                    <a href="../org/dockbox/selene/core/objects/user/Gamemode.html#SURVIVAL">SURVIVAL</a>
                
                </span> - enum entry in org.dockbox.selene.core.objects.user.<a href=../org/dockbox/selene/core/objects/user/Gamemode.html>Gamemode</a>
                

            </dt>
            <dd>&nbsp;</dd>

        
            <dt>
                
                <span class="memberNameLink">
                
                    <a href="../org/dockbox/selene/integrated/IntegratedServerExtension.html#switchLang(CommandSource,CommandContext)">switchLang(CommandSource,CommandContext)</a>
                
                </span> - function in org.dockbox.selene.integrated.<a href=../org/dockbox/selene/integrated/IntegratedServerExtension.html>IntegratedServerExtension</a>
                

            </dt>
            <dd>&nbsp;</dd>

        
        </dl>
        
            <a href="index-1.html">A</a>&nbsp;
        
            <a href="index-2.html">B</a>&nbsp;
        
            <a href="index-3.html">C</a>&nbsp;
        
            <a href="index-4.html">D</a>&nbsp;
        
            <a href="index-5.html">E</a>&nbsp;
        
            <a href="index-6.html">F</a>&nbsp;
        
            <a href="index-7.html">G</a>&nbsp;
        
            <a href="index-8.html">H</a>&nbsp;
        
            <a href="index-9.html">I</a>&nbsp;
        
            <a href="index-10.html">J</a>&nbsp;
        
            <a href="index-11.html">K</a>&nbsp;
        
            <a href="index-12.html">L</a>&nbsp;
        
            <a href="index-13.html">M</a>&nbsp;
        
            <a href="index-14.html">N</a>&nbsp;
        
            <a href="index-15.html">O</a>&nbsp;
        
            <a href="index-16.html">P</a>&nbsp;
        
            <a href="index-17.html">R</a>&nbsp;
        
            <a href="index-18.html">S</a>&nbsp;
        
            <a href="index-19.html">T</a>&nbsp;
        
            <a href="index-20.html">U</a>&nbsp;
        
            <a href="index-21.html">V</a>&nbsp;
        
            <a href="index-22.html">W</a>&nbsp;
        
            <a href="index-23.html">X</a>&nbsp;
        
            <a href="index-24.html">Y</a>&nbsp;
        
            <a href="index-25.html">Z</a>&nbsp;
        
            <a href="index-26.html">[</a>&nbsp;
        
    </div>
</main><footer role="contentinfo">
    <nav role="navigation">
        <!-- ======= START OF BOTTOM NAVBAR ====== -->
        <div class="bottomNav"><a id="navbar.bottom">
            <!--   -->
        </a>
            <div class="skipNav"><a href="#skip.navbar.bottom" title="Skip navigation links">Skip navigation links</a>
            </div>
            <a id="navbar.bottom.firstrow">
                <!--   -->
            </a>
            <ul class="navList" title="Navigation">
    <li><a href="../index.html">Overview</a></li>
    
    <li><a href="package-summary.html">Package</a></li>
    
    <li>Class</li>
    
    <li><a href="package-tree.html">Tree</a></li>
    
    <li><a href="../deprecated.html">Deprecated</a></li>
    <li><a href="../index-files/index-1.html">Index</a></li>
    <li>Help</li>
</ul></div>
        <a id="skip.navbar.bottom">
            <!--   -->
        </a>
        <div class="subNav">

    <ul class="navList">
            <li><a href="index-17.html">PREV&nbsp;LETTER</a></li>
        
            <li><a href="index-19.html">NEXT&nbsp;LETTER</a></li>
        </ul>
<ul class="navList" id="allclasses_navbar_top" style="display: block;">
    <li><a href="../allclasses.html">All&nbsp;Classes</a></li>
</ul>
<div>
<script type="text/javascript"><!--
  allClassesLink = document.getElementById("allclasses_navbar_top");
  if(window==top) {
    allClassesLink.style.display = "block";
  }
  else {
    allClassesLink.style.display = "none";
  }
  //-->
</script>
<noscript>
<div>JavaScript is disabled on your browser.</div>
</noscript>
</div>
<a id="skip.navbar.top">
<!--   -->
</a></div><!-- ======== END OF BOTTOM NAVBAR ======= -->
    </nav>
</footer><ul class="ui-autocomplete ui-front ui-menu ui-widget ui-widget-content" id="ui-id-1" tabindex="0"
    style="display: none;"></ul>
<span role="status" aria-live="assertive" aria-relevant="additions" class="ui-helper-hidden-accessible"></span>
</body>
</html><|MERGE_RESOLUTION|>--- conflicted
+++ resolved
@@ -3690,6 +3690,19 @@
                 
                 <span class="memberNameLink">
                 
+                    <a href="../org/dockbox/selene/sponge/objects/location/SpongeLocation.html#setVectorLoc(Vector3D)">setVectorLoc(Vector3D)</a>
+                
+                </span> - function in org.dockbox.selene.sponge.objects.location.<a href=../org/dockbox/selene/sponge/objects/location/SpongeLocation.html>SpongeLocation</a>
+                
+
+            </dt>
+            <dd>&nbsp;</dd>
+
+        
+            <dt>
+                
+                <span class="memberNameLink">
+                
                     <a href="../org/dockbox/selene/core/objects/location/Location.html#setWorld(World)">setWorld(World)</a>
                 
                 </span> - function in org.dockbox.selene.core.objects.location.<a href=../org/dockbox/selene/core/objects/location/Location.html>Location</a>
@@ -3703,6 +3716,19 @@
                 
                 <span class="memberNameLink">
                 
+                    <a href="../org/dockbox/selene/sponge/objects/location/SpongeLocation.html#setWorld(World)">setWorld(World)</a>
+                
+                </span> - function in org.dockbox.selene.sponge.objects.location.<a href=../org/dockbox/selene/sponge/objects/location/SpongeLocation.html>SpongeLocation</a>
+                
+
+            </dt>
+            <dd>&nbsp;</dd>
+
+        
+            <dt>
+                
+                <span class="memberNameLink">
+                
                     <a href="../org/dockbox/selene/core/objects/location/World.html#setWorldUniqueId(UUID)">setWorldUniqueId(UUID)</a>
                 
                 </span> - function in org.dockbox.selene.core.objects.location.<a href=../org/dockbox/selene/core/objects/location/World.html>World</a>
@@ -3729,7 +3755,7 @@
                 
                 <span class="memberNameLink">
                 
-                    <a href="../org/dockbox/selene/core/objects/location/Location.html#setX(Number)">setX(Number)</a>
+                    <a href="../org/dockbox/selene/sponge/objects/location/SpongeLocation.html#setX(Number)">setX(Number)</a>
                 
                 </span> - function in org.dockbox.selene.core.objects.location.<a href=../org/dockbox/selene/core/objects/location/Location.html>Location</a>
                 
@@ -3768,7 +3794,7 @@
                 
                 <span class="memberNameLink">
                 
-                    <a href="../org/dockbox/selene/core/objects/location/Location.html#setY(Number)">setY(Number)</a>
+                    <a href="../org/dockbox/selene/sponge/objects/location/SpongeLocation.html#setX(Number)">setX(Number)</a>
                 
                 </span> - function in org.dockbox.selene.core.objects.location.<a href=../org/dockbox/selene/core/objects/location/Location.html>Location</a>
                 
@@ -3781,6 +3807,19 @@
                 
                 <span class="memberNameLink">
                 
+                    <a href="../org/dockbox/selene/sponge/objects/location/SpongeLocation.html#setY(Number)">setY(Number)</a>
+                
+                </span> - function in org.dockbox.selene.core.objects.location.<a href=../org/dockbox/selene/core/objects/location/Location.html>Location</a>
+                
+
+            </dt>
+            <dd>&nbsp;</dd>
+
+        
+            <dt>
+                
+                <span class="memberNameLink">
+                
                     <a href="../org/dockbox/selene/core/objects/tuple/Vector3D.html#setY(Number)">setY(Number)</a>
                 
                 </span> - function in org.dockbox.selene.core.objects.tuple.<a href=../org/dockbox/selene/core/objects/tuple/Vector3D.html>Vector3D</a>
@@ -3794,7 +3833,7 @@
                 
                 <span class="memberNameLink">
                 
-                    <a href="../org/dockbox/selene/core/objects/location/Location.html#setZ(Number)">setZ(Number)</a>
+                    <a href="../org/dockbox/selene/sponge/objects/location/SpongeLocation.html#setY(Number)">setY(Number)</a>
                 
                 </span> - function in org.dockbox.selene.core.objects.location.<a href=../org/dockbox/selene/core/objects/location/Location.html>Location</a>
                 
@@ -3807,6 +3846,19 @@
                 
                 <span class="memberNameLink">
                 
+                    <a href="../org/dockbox/selene/sponge/objects/location/SpongeLocation.html#setZ(Number)">setZ(Number)</a>
+                
+                </span> - function in org.dockbox.selene.core.objects.location.<a href=../org/dockbox/selene/core/objects/location/Location.html>Location</a>
+                
+
+            </dt>
+            <dd>&nbsp;</dd>
+
+        
+            <dt>
+                
+                <span class="memberNameLink">
+                
                     <a href="../org/dockbox/selene/core/objects/tuple/Vector2D.html#setZ(Number)">setZ(Number)</a>
                 
                 </span> - function in org.dockbox.selene.core.objects.tuple.<a href=../org/dockbox/selene/core/objects/tuple/Vector2D.html>Vector2D</a>
@@ -3833,6 +3885,19 @@
                 
                 <span class="memberNameLink">
                 
+                    <a href="../org/dockbox/selene/sponge/objects/location/SpongeLocation.html#setZ(Number)">setZ(Number)</a>
+                
+                </span> - function in org.dockbox.selene.core.objects.location.<a href=../org/dockbox/selene/core/objects/location/Location.html>Location</a>
+                
+
+            </dt>
+            <dd>&nbsp;</dd>
+
+        
+            <dt>
+                
+                <span class="memberNameLink">
+                
                     <a href="../org/dockbox/selene/core/text/Text.HashMethod.html#SHA1">SHA1</a>
                 
                 </span> - enum entry in org.dockbox.selene.core.text.<a href=../org/dockbox/selene/core/text/Text.HashMethod.html>Text.HashMethod</a>
@@ -4379,15 +4444,9 @@
                 
                 <span class="memberNameLink">
                 
-<<<<<<< HEAD
-                    <a href="../org/dockbox/selene/sponge/util/files/SpongeFileUtils.html">SpongeFileUtils</a>
-                
-                </span> - class in org.dockbox.selene.sponge.util.files
-=======
                     <a href="../org/dockbox/selene/sponge/objects/location/SpongeLocation.html">SpongeLocation</a>
                 
                 </span> - class in org.dockbox.selene.sponge.objects.location
->>>>>>> fbfdd56d
                 
 
             </dt>
